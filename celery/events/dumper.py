--- conflicted
+++ resolved
@@ -4,10 +4,6 @@
 This is a simple program that dumps events to the console
 as they happen.  Think of it like a `tcpdump` for Celery events.
 """
-<<<<<<< HEAD
-=======
-from __future__ import absolute_import, print_function, unicode_literals
->>>>>>> 28eb9095
 import sys
 from datetime import datetime
 from celery.app import app_or_default
