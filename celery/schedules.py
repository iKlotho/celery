# -*- coding: utf-8 -*-
"""
    celery.schedules
    ~~~~~~~~~~~~~~~~

    Schedules define the intervals at which periodic tasks
    should run.

"""
from __future__ import absolute_import

import re

from datetime import datetime, timedelta

from kombu.utils import cached_property

from . import current_app
from .five import string_t
from .utils import is_iterable
from .utils.timeutils import (
    timedelta_seconds, weekday, maybe_timedelta, remaining,
    humanize_seconds, timezone, maybe_make_aware, ffwd
)
from .datastructures import AttributeDict

CRON_PATTERN_INVALID = """\
Invalid crontab pattern. Valid range is {min}-{max}. \
'{value}' was found.\
"""

CRON_INVALID_TYPE = """\
Argument cronspec needs to be of any of the following types: \
int, str, or an iterable type. {type!r} was given.\
"""


def _weak_bool(s):
    return 0 if s == '0' else s


class ParseException(Exception):
    """Raised by crontab_parser when the input can't be parsed."""


class schedule(object):
    relative = False

    def __init__(self, run_every=None, relative=False, nowfun=None):
        self.run_every = maybe_timedelta(run_every)
        self.relative = relative
        self.nowfun = nowfun

    def now(self):
        return (self.nowfun or self.app.now)()

    def remaining_estimate(self, last_run_at):
        return remaining(last_run_at, self.run_every,
                         self.maybe_make_aware(self.now()), self.relative)

    def is_due(self, last_run_at):
        """Returns tuple of two items `(is_due, next_time_to_run)`,
        where next time to run is in seconds.

        e.g.

        * `(True, 20)`, means the task should be run now, and the next
            time to run is in 20 seconds.

        * `(False, 12)`, means the task should be run in 12 seconds.

        You can override this to decide the interval at runtime,
        but keep in mind the value of :setting:`CELERYBEAT_MAX_LOOP_INTERVAL`,
        which decides the maximum number of seconds the Beat scheduler can
        sleep between re-checking the periodic task intervals.  So if you
        dynamically change the next run at value, and the max interval is
        set to 5 minutes, it will take 5 minutes for the change to take
        effect, so you may consider lowering the value of
        :setting:`CELERYBEAT_MAX_LOOP_INTERVAL` if responsiveness is of
        importance to you.

        .. admonition:: Scheduler max interval variance

            The default max loop interval may vary for different schedulers.
            For the default scheduler the value is 5 minutes, but for e.g.
            the django-celery database scheduler the value is 5 seconds.

        """
        last_run_at = self.maybe_make_aware(last_run_at)
        rem_delta = self.remaining_estimate(last_run_at)
        rem = timedelta_seconds(rem_delta)
        if rem == 0:
            return True, self.seconds
        return False, rem

    def maybe_make_aware(self, dt):
        if self.utc_enabled:
            return maybe_make_aware(dt, self.tz)
        return dt

    def __repr__(self):
        return '<freq: {0.human_seconds}>'.format(self)

    def __eq__(self, other):
        if isinstance(other, schedule):
            return self.run_every == other.run_every
        return self.run_every == other

    @property
    def seconds(self):
        return timedelta_seconds(self.run_every)

    @property
    def human_seconds(self):
        return humanize_seconds(self.seconds)

    @cached_property
    def app(self):
        return current_app._get_current_object()

    @cached_property
    def tz(self):
        return timezone.get_timezone(self.app.conf.CELERY_TIMEZONE)

    @cached_property
    def utc_enabled(self):
        return self.app.conf.CELERY_ENABLE_UTC

    def to_local(self, dt):
        if not self.utc_enabled:
            return timezone.to_local_fallback(dt, self.tz)
        return dt


class crontab_parser(object):
    """Parser for crontab expressions. Any expression of the form 'groups'
    (see BNF grammar below) is accepted and expanded to a set of numbers.
    These numbers represent the units of time that the crontab needs to
    run on::

        digit   :: '0'..'9'
        dow     :: 'a'..'z'
        number  :: digit+ | dow+
        steps   :: number
        range   :: number ( '-' number ) ?
        numspec :: '*' | range
        expr    :: numspec ( '/' steps ) ?
        groups  :: expr ( ',' expr ) *

    The parser is a general purpose one, useful for parsing hours, minutes and
    day_of_week expressions.  Example usage::

        >>> minutes = crontab_parser(60).parse('*/15')
        [0, 15, 30, 45]
        >>> hours = crontab_parser(24).parse('*/4')
        [0, 4, 8, 12, 16, 20]
        >>> day_of_week = crontab_parser(7).parse('*')
        [0, 1, 2, 3, 4, 5, 6]

    It can also parse day_of_month and month_of_year expressions if initialized
    with an minimum of 1.  Example usage::

        >>> days_of_month = crontab_parser(31, 1).parse('*/3')
        [1, 4, 7, 10, 13, 16, 19, 22, 25, 28, 31]
        >>> months_of_year = crontab_parser(12, 1).parse('*/2')
        [1, 3, 5, 7, 9, 11]
        >>> months_of_year = crontab_parser(12, 1).parse('2-12/2')
        [2, 4, 6, 8, 10, 12]

    The maximum possible expanded value returned is found by the formula::

        max_ + min_ - 1

    """
    ParseException = ParseException

    _range = r'(\w+?)-(\w+)'
    _steps = r'/(\w+)?'
    _star = r'\*'

    def __init__(self, max_=60, min_=0):
        self.max_ = max_
        self.min_ = min_
        self.pats = (
            (re.compile(self._range + self._steps), self._range_steps),
            (re.compile(self._range), self._expand_range),
            (re.compile(self._star + self._steps), self._star_steps),
            (re.compile('^' + self._star + '$'), self._expand_star),
        )

    def parse(self, spec):
        acc = set()
        for part in spec.split(','):
            if not part:
                raise self.ParseException('empty part')
            acc |= set(self._parse_part(part))
        return acc

    def _parse_part(self, part):
        for regex, handler in self.pats:
            m = regex.match(part)
            if m:
                return handler(m.groups())
        return self._expand_range((part, ))

    def _expand_range(self, toks):
        fr = self._expand_number(toks[0])
        if len(toks) > 1:
            to = self._expand_number(toks[1])
            if to < fr:  # Wrap around max_ if necessary
<<<<<<< HEAD
                return (
                    range(fr, self.min_ + self.max_) +
                    range(self.min_, to + 1)
                )
=======
                return range(fr,
                             self.min_ + self.max_) + range(self.min_,
                                                            to + 1)
>>>>>>> 24696876
            return range(fr, to + 1)
        return [fr]

    def _range_steps(self, toks):
        if len(toks) != 3 or not toks[2]:
            raise self.ParseException('empty filter')
        return self._expand_range(toks[:2])[::int(toks[2])]

    def _star_steps(self, toks):
        if not toks or not toks[0]:
            raise self.ParseException('empty filter')
        return self._expand_star()[::int(toks[0])]

    def _expand_star(self, *args):
        return range(self.min_, self.max_ + self.min_)

    def _expand_number(self, s):
        if isinstance(s, string_t) and s[0] == '-':
            raise self.ParseException('negative numbers not supported')
        try:
            i = int(s)
        except ValueError:
            try:
                i = weekday(s)
            except KeyError:
                raise ValueError('Invalid weekday literal {0!r}.'.format(s))

        max_val = self.min_ + self.max_ - 1
        if i > max_val:
            raise ValueError(
                'Invalid end range: {0} > {1}.'.format(i, max_val))
        if i < self.min_:
            raise ValueError(
                'Invalid beginning range: {0} < {1}.'.format(i, self.min_))

        return i


class crontab(schedule):
    """A crontab can be used as the `run_every` value of a
    :class:`PeriodicTask` to add cron-like scheduling.

    Like a :manpage:`cron` job, you can specify units of time of when
    you would like the task to execute. It is a reasonably complete
    implementation of cron's features, so it should provide a fair
    degree of scheduling needs.

    You can specify a minute, an hour, a day of the week, a day of the
    month, and/or a month in the year in any of the following formats:

    .. attribute:: minute

        - A (list of) integers from 0-59 that represent the minutes of
          an hour of when execution should occur; or
        - A string representing a crontab pattern.  This may get pretty
          advanced, like `minute='*/15'` (for every quarter) or
          `minute='1,13,30-45,50-59/2'`.

    .. attribute:: hour

        - A (list of) integers from 0-23 that represent the hours of
          a day of when execution should occur; or
        - A string representing a crontab pattern.  This may get pretty
          advanced, like `hour='*/3'` (for every three hours) or
          `hour='0,8-17/2'` (at midnight, and every two hours during
          office hours).

    .. attribute:: day_of_week

        - A (list of) integers from 0-6, where Sunday = 0 and Saturday =
          6, that represent the days of a week that execution should
          occur.
        - A string representing a crontab pattern.  This may get pretty
          advanced, like `day_of_week='mon-fri'` (for weekdays only).
          (Beware that `day_of_week='*/2'` does not literally mean
          'every two days', but 'every day that is divisible by two'!)

    .. attribute:: day_of_month

        - A (list of) integers from 1-31 that represents the days of the
          month that execution should occur.
        - A string representing a crontab pattern.  This may get pretty
          advanced, such as `day_of_month='2-30/3'` (for every even
          numbered day) or `day_of_month='1-7,15-21'` (for the first and
          third weeks of the month).

    .. attribute:: month_of_year

        - A (list of) integers from 1-12 that represents the months of
          the year during which execution can occur.
        - A string representing a crontab pattern.  This may get pretty
          advanced, such as `month_of_year='*/3'` (for the first month
          of every quarter) or `month_of_year='2-12/2'` (for every even
          numbered month).

    It is important to realize that any day on which execution should
    occur must be represented by entries in all three of the day and
    month attributes.  For example, if `day_of_week` is 0 and `day_of_month`
    is every seventh day, only months that begin on Sunday and are also
    in the `month_of_year` attribute will have execution events.  Or,
    `day_of_week` is 1 and `day_of_month` is '1-7,15-21' means every
    first and third monday of every month present in `month_of_year`.

    """

    @staticmethod
    def _expand_cronspec(cronspec, max_, min_=0):
        """Takes the given cronspec argument in one of the forms::

            int         (like 7)
            str         (like '3-5,*/15', '*', or 'monday')
            set         (like set([0,15,30,45]))
            list        (like [8-17])

        And convert it to an (expanded) set representing all time unit
        values on which the crontab triggers.  Only in case of the base
        type being 'str', parsing occurs.  (It is fast and
        happens only once for each crontab instance, so there is no
        significant performance overhead involved.)

        For the other base types, merely Python type conversions happen.

        The argument `max_` is needed to determine the expansion of '*'
        and ranges.
        The argument `min_` is needed to determine the expansion of '*'
        and ranges for 1-based cronspecs, such as day of month or month
        of year. The default is sufficient for minute, hour, and day of
        week.

        """
        if isinstance(cronspec, int):
            result = set([cronspec])
        elif isinstance(cronspec, string_t):
            result = crontab_parser(max_, min_).parse(cronspec)
        elif isinstance(cronspec, set):
            result = cronspec
        elif is_iterable(cronspec):
            result = set(cronspec)
        else:
<<<<<<< HEAD
            raise TypeError(CRON_INVALID_TYPE.format(type=type(cronspec)))
=======
            raise TypeError(
                'Argument cronspec needs to be of any of the '
                'following types: int, basestring, or an iterable type. '
                "'%s' was given." % type(cronspec))
>>>>>>> 24696876

        # assure the result does not preceed the min or exceed the max
        for number in result:
            if number >= max_ + min_ or number < min_:
<<<<<<< HEAD
                raise ValueError(CRON_PATTERN_INVALID.format(
                    min=min_, max=max_ - 1 + min_, value=number))
=======
                raise ValueError(
                    'Invalid crontab pattern. Valid '
                    "range is %d-%d. '%d' was found." % (
                        min_, max_ - 1 + min_, number))

>>>>>>> 24696876
        return result

    def _delta_to_next(self, last_run_at, next_hour, next_minute):
        """
        Takes a datetime of last run, next minute and hour, and
        returns a relativedelta for the next scheduled day and time.
        Only called when day_of_month and/or month_of_year cronspec
        is specified to further limit scheduled task execution.
        """
        from bisect import bisect, bisect_left

        datedata = AttributeDict(year=last_run_at.year)
        days_of_month = sorted(self.day_of_month)
        months_of_year = sorted(self.month_of_year)

        def day_out_of_range(year, month, day):
            try:
                datetime(year=year, month=month, day=day)
            except ValueError:
                return True
            return False

        def roll_over():
            while 1:
                flag = (datedata.dom == len(days_of_month) or
                        day_out_of_range(datedata.year,
                                         months_of_year[datedata.moy],
                                         days_of_month[datedata.dom]))
                if flag:
                    datedata.dom = 0
                    datedata.moy += 1
                    if datedata.moy == len(months_of_year):
                        datedata.moy = 0
                        datedata.year += 1
                else:
                    break

        if last_run_at.month in self.month_of_year:
            datedata.dom = bisect(days_of_month, last_run_at.day)
            datedata.moy = bisect_left(months_of_year, last_run_at.month)
        else:
            datedata.dom = 0
            datedata.moy = bisect(months_of_year, last_run_at.month)
            if datedata.moy == len(months_of_year):
                datedata.moy = 0
        roll_over()

<<<<<<< HEAD
        while not datetime(
                year=datedata.year,
                month=months_of_year[datedata.moy],
                day=days_of_month[datedata.dom]) \
                    .isoweekday() % 7 in self.day_of_week:
=======
        while 1:
            th = datetime(year=datedata.year,
                          month=months_of_year[datedata.moy],
                          day=days_of_month[datedata.dom])
            if th.isoweekday() % 7 in self.day_of_week:
                break
>>>>>>> 24696876
            datedata.dom += 1
            roll_over()

        return ffwd(year=datedata.year,
                    month=months_of_year[datedata.moy],
                    day=days_of_month[datedata.dom],
                    hour=next_hour,
                    minute=next_minute,
                    second=0,
                    microsecond=0)

    def __init__(self, minute='*', hour='*', day_of_week='*',
                 day_of_month='*', month_of_year='*', nowfun=None):
        self._orig_minute = minute
        self._orig_hour = hour
        self._orig_day_of_week = day_of_week
        self._orig_day_of_month = day_of_month
        self._orig_month_of_year = month_of_year
        self.hour = self._expand_cronspec(hour, 24)
        self.minute = self._expand_cronspec(minute, 60)
        self.day_of_week = self._expand_cronspec(day_of_week, 7)
        self.day_of_month = self._expand_cronspec(day_of_month, 31, 1)
        self.month_of_year = self._expand_cronspec(month_of_year, 12, 1)
        self.nowfun = nowfun

    def now(self):
        return (self.nowfun or self.app.now)()

    def __repr__(self):
        return ('<crontab: %s %s %s %s %s (m/h/d/dM/MY)>' % (
            _weak_bool(self._orig_minute) or '*',
            _weak_bool(self._orig_hour) or '*',
            _weak_bool(self._orig_day_of_week) or '*',
            _weak_bool(self._orig_day_of_month) or '*',
            _weak_bool(self._orig_month_of_year) or '*',
        ))

    def __reduce__(self):
        return (self.__class__, (self._orig_minute,
                                 self._orig_hour,
                                 self._orig_day_of_week,
                                 self._orig_day_of_month,
                                 self._orig_month_of_year), None)

    def remaining_delta(self, last_run_at, ffwd=ffwd):
        last_run_at = self.maybe_make_aware(last_run_at)
        dow_num = last_run_at.isoweekday() % 7  # Sunday is day 0, not day 7

        execute_this_date = (last_run_at.month in self.month_of_year and
                             last_run_at.day in self.day_of_month and
                             dow_num in self.day_of_week)

        execute_this_hour = (execute_this_date and
                             last_run_at.hour in self.hour and
                             last_run_at.minute < max(self.minute))

        if execute_this_hour:
            next_minute = min(minute for minute in self.minute
<<<<<<< HEAD
                                        if minute > last_run_at.minute)
            delta = ffwd(minute=next_minute,
                         second=0,
                         microsecond=0)
=======
                              if minute > last_run_at.minute)
            delta = relativedelta(minute=next_minute,
                                  second=0,
                                  microsecond=0)
>>>>>>> 24696876
        else:
            next_minute = min(self.minute)
            execute_today = (execute_this_date and
                             last_run_at.hour < max(self.hour))

            if execute_today:
                next_hour = min(hour for hour in self.hour
<<<<<<< HEAD
                                        if hour > last_run_at.hour)
                delta = ffwd(hour=next_hour,
                             minute=next_minute,
                             second=0,
                             microsecond=0)
=======
                                if hour > last_run_at.hour)
                delta = relativedelta(hour=next_hour,
                                      minute=next_minute,
                                      second=0,
                                      microsecond=0)
>>>>>>> 24696876
            else:
                next_hour = min(self.hour)
                all_dom_moy = (self._orig_day_of_month == '*' and
                               self._orig_month_of_year == '*')
                if all_dom_moy:
                    next_day = min([day for day in self.day_of_week
                                    if day > dow_num] or self.day_of_week)
                    add_week = next_day == dow_num

                    delta = ffwd(weeks=add_week and 1 or 0,
                                 weekday=(next_day - 1) % 7,
                                 hour=next_hour,
                                 minute=next_minute,
                                 second=0,
                                 microsecond=0)
                else:
                    delta = self._delta_to_next(last_run_at,
                                                next_hour, next_minute)

        now = self.maybe_make_aware(self.now())
        return self.to_local(last_run_at), delta, self.to_local(now)

    def remaining_estimate(self, last_run_at, ffwd=ffwd):
        """Returns when the periodic task should run next as a timedelta."""
        return remaining(*self.remaining_delta(last_run_at, ffwd=ffwd))

    def is_due(self, last_run_at):
        """Returns tuple of two items `(is_due, next_time_to_run)`,
        where next time to run is in seconds.

        See :meth:`celery.schedules.schedule.is_due` for more information.

        """
        rem_delta = self.remaining_estimate(last_run_at)
        rem = timedelta_seconds(rem_delta)
        due = rem == 0
        if due:
            rem_delta = self.remaining_estimate(self.now())
            rem = timedelta_seconds(rem_delta)
        return due, rem

    def __eq__(self, other):
        if isinstance(other, crontab):
            return (other.month_of_year == self.month_of_year and
                    other.day_of_month == self.day_of_month and
                    other.day_of_week == self.day_of_week and
                    other.hour == self.hour and
                    other.minute == self.minute)
        return other is self


def maybe_schedule(s, relative=False):
    if isinstance(s, int):
        s = timedelta(seconds=s)
    if isinstance(s, timedelta):
        return schedule(s, relative)
    return s<|MERGE_RESOLUTION|>--- conflicted
+++ resolved
@@ -208,16 +208,9 @@
         if len(toks) > 1:
             to = self._expand_number(toks[1])
             if to < fr:  # Wrap around max_ if necessary
-<<<<<<< HEAD
-                return (
-                    range(fr, self.min_ + self.max_) +
-                    range(self.min_, to + 1)
-                )
-=======
                 return range(fr,
                              self.min_ + self.max_) + range(self.min_,
                                                             to + 1)
->>>>>>> 24696876
             return range(fr, to + 1)
         return [fr]
 
@@ -357,28 +350,13 @@
         elif is_iterable(cronspec):
             result = set(cronspec)
         else:
-<<<<<<< HEAD
             raise TypeError(CRON_INVALID_TYPE.format(type=type(cronspec)))
-=======
-            raise TypeError(
-                'Argument cronspec needs to be of any of the '
-                'following types: int, basestring, or an iterable type. '
-                "'%s' was given." % type(cronspec))
->>>>>>> 24696876
 
         # assure the result does not preceed the min or exceed the max
         for number in result:
             if number >= max_ + min_ or number < min_:
-<<<<<<< HEAD
                 raise ValueError(CRON_PATTERN_INVALID.format(
                     min=min_, max=max_ - 1 + min_, value=number))
-=======
-                raise ValueError(
-                    'Invalid crontab pattern. Valid '
-                    "range is %d-%d. '%d' was found." % (
-                        min_, max_ - 1 + min_, number))
-
->>>>>>> 24696876
         return result
 
     def _delta_to_next(self, last_run_at, next_hour, next_minute):
@@ -426,20 +404,12 @@
                 datedata.moy = 0
         roll_over()
 
-<<<<<<< HEAD
-        while not datetime(
-                year=datedata.year,
-                month=months_of_year[datedata.moy],
-                day=days_of_month[datedata.dom]) \
-                    .isoweekday() % 7 in self.day_of_week:
-=======
         while 1:
             th = datetime(year=datedata.year,
                           month=months_of_year[datedata.moy],
                           day=days_of_month[datedata.dom])
             if th.isoweekday() % 7 in self.day_of_week:
                 break
->>>>>>> 24696876
             datedata.dom += 1
             roll_over()
 
@@ -498,17 +468,8 @@
 
         if execute_this_hour:
             next_minute = min(minute for minute in self.minute
-<<<<<<< HEAD
-                                        if minute > last_run_at.minute)
-            delta = ffwd(minute=next_minute,
-                         second=0,
-                         microsecond=0)
-=======
                               if minute > last_run_at.minute)
-            delta = relativedelta(minute=next_minute,
-                                  second=0,
-                                  microsecond=0)
->>>>>>> 24696876
+            delta = ffwd(minute=next_minute, second=0, microsecond=0)
         else:
             next_minute = min(self.minute)
             execute_today = (execute_this_date and
@@ -516,19 +477,9 @@
 
             if execute_today:
                 next_hour = min(hour for hour in self.hour
-<<<<<<< HEAD
-                                        if hour > last_run_at.hour)
-                delta = ffwd(hour=next_hour,
-                             minute=next_minute,
-                             second=0,
-                             microsecond=0)
-=======
                                 if hour > last_run_at.hour)
-                delta = relativedelta(hour=next_hour,
-                                      minute=next_minute,
-                                      second=0,
-                                      microsecond=0)
->>>>>>> 24696876
+                delta = ffwd(hour=next_hour, minute=next_minute,
+                             second=0, microsecond=0)
             else:
                 next_hour = min(self.hour)
                 all_dom_moy = (self._orig_day_of_month == '*' and
