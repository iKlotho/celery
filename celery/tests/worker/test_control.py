--- conflicted
+++ resolved
@@ -73,17 +73,8 @@
         evd = consumer.event_dispatcher
         evd.groups = set()
         panel.handle('enable_events')
-<<<<<<< HEAD
         self.assertIn('task', evd.groups)
         evd.groups = set(['task'])
-=======
-        self.assertTrue(consumer.event_dispatcher.enable.call_count)
-        self.assertIn(
-            ('worker-online', ),
-            consumer.event_dispatcher.send.call_args,
-        )
-        consumer.event_dispatcher.enabled = True
->>>>>>> 24696876
         self.assertIn('already enabled', panel.handle('enable_events')['ok'])
 
     def test_disable_events(self):
@@ -269,15 +260,13 @@
         app = current_app
         app.conf.CELERY_DISABLE_RATE_LIMITS = True
         try:
-<<<<<<< HEAD
-            e = self.panel.handle('rate_limit', arguments=dict(
-                    task_name=mytask.name, rate_limit='100/m'))
-=======
             e = self.panel.handle(
                 'rate_limit',
-                arguments={'task_name': mytask.name,
-                           'rate_limit': '100/m'})
->>>>>>> 24696876
+                arguments={
+                    'task_name': mytask.name,
+                    'rate_limit': '100/m'
+                },
+            )
             self.assertIn('rate limits disabled', e.get('error'))
         finally:
             app.conf.CELERY_DISABLE_RATE_LIMITS = False
@@ -447,15 +436,10 @@
 
         self.assertTrue(consumer.controller.pool.restart.called)
         self.assertFalse(_reload.called)
-<<<<<<< HEAD
-        self.assertItemsEqual([call('bar'), call('foo')],
-                          _import.call_args_list)
-=======
-        self.assertEqual(
-            [(('foo',), {}), (('bar',), {})],
+        self.assertItemsEqual(
+            [call('bar'), call('foo')],
             _import.call_args_list,
         )
->>>>>>> 24696876
 
     def test_pool_restart_reload_modules(self):
         consumer = Consumer()
