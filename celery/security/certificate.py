--- conflicted
+++ resolved
@@ -43,25 +43,15 @@
             crypto.verify(self._cert, signature, data, digest)
 
 
-<<<<<<< HEAD
 class CertStore:
-    """Base class for certificate stores"""
-=======
-class CertStore(object):
     """Base class for certificate stores."""
->>>>>>> 9c83c3f9
 
     def __init__(self):
         self._certs = {}
 
     def itercerts(self):
-<<<<<<< HEAD
-        """an iterator over the certificates"""
+        """Return certificate iterator."""
         for c in self._certs.values():
-=======
-        """Return certificate iterator."""
-        for c in values(self._certs):
->>>>>>> 9c83c3f9
             yield c
 
     def __getitem__(self, id):
