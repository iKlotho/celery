--- conflicted
+++ resolved
@@ -7,10 +7,6 @@
 as an actual application, like installing signal handlers
 and so on.
 """
-<<<<<<< HEAD
-=======
-from __future__ import absolute_import, print_function, unicode_literals
->>>>>>> 28eb9095
 import numbers
 import socket
 import sys
