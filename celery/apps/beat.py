--- conflicted
+++ resolved
@@ -34,13 +34,9 @@
 logger = get_logger('celery.beat')
 
 
-<<<<<<< HEAD
 class Beat:
-=======
-class Beat(object):
     """Beat as a service."""
 
->>>>>>> 9c83c3f9
     Service = beat.Service
 
     app = None
