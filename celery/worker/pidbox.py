--- conflicted
+++ resolved
@@ -1,8 +1,4 @@
 """Worker Pidbox (remote control)."""
-<<<<<<< HEAD
-=======
-from __future__ import absolute_import, unicode_literals
->>>>>>> 28eb9095
 import socket
 import threading
 from kombu.common import ignore_errors
