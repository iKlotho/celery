--- conflicted
+++ resolved
@@ -369,14 +369,10 @@
         """Process task by sending it to the pool of workers."""
         try:
             req.execute_using_pool(self.pool)
-<<<<<<< HEAD
-        except Exception as exc:
-=======
         except TaskRevokedError:
             if self.semaphore:  # (Issue #877)
                 self.semaphore.release()
-        except Exception, exc:
->>>>>>> fe6c3d83
+        except Exception as exc:
             logger.critical('Internal error: %r\n%s',
                             exc, traceback.format_exc(), exc_info=True)
         except SystemTerminate:
