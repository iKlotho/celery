--- conflicted
+++ resolved
@@ -223,12 +223,7 @@
                     # display key name in error message.
                     raise ValueError('{0!r}: {1}'.format(ns_key, exc))
             return ns_key, value
-<<<<<<< HEAD
-
         return dict(getarg(arg) for arg in args)
-=======
-        return dict(getarg(v) for v in args)
->>>>>>> 2bf5b4eb
 
     def mail_admins(self, subject, body, fail_silently=False,
                     sender=None, to=None, host=None, port=None,
