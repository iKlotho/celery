# -*- coding: utf-8 -*-
"""Logging configuration.

The Celery instances logging section: ``Celery.log``.

Sets up logging for the worker and other programs,
redirects standard outs, colors log output, patches logging
related compatibility fixes, and so on.
"""
import logging
import os
import sys

from logging.handlers import WatchedFileHandler

from kombu.utils.encoding import set_default_encoding_file

from celery import signals
from celery._state import get_current_task
<<<<<<< HEAD
from celery.five import class_property
=======
from celery.five import string_t
from celery.local import class_property
>>>>>>> 9c83c3f9
from celery.platforms import isatty
from celery.utils.log import (
    get_logger, mlevel,
    ColorFormatter, LoggingProxy, get_multiprocessing_logger,
    reset_multiprocessing_logger,
)
from celery.utils.nodenames import node_format
from celery.utils.term import colored

__all__ = ['TaskFormatter', 'Logging']

MP_LOG = os.environ.get('MP_LOG', False)


class TaskFormatter(ColorFormatter):
    """Formatter for tasks, adding the task name and id."""

    def format(self, record):
        task = get_current_task()
        if task and task.request:
            record.__dict__.update(task_id=task.request.id,
                                   task_name=task.name)
        else:
            record.__dict__.setdefault('task_name', '???')
            record.__dict__.setdefault('task_id', '???')
        return ColorFormatter.format(self, record)


<<<<<<< HEAD
class Logging:
=======
class Logging(object):
    """Application logging setup (app.log)."""

>>>>>>> 9c83c3f9
    #: The logging subsystem is only configured once per process.
    #: setup_logging_subsystem sets this flag, and subsequent calls
    #: will do nothing.
    _setup = False

    def __init__(self, app):
        self.app = app
        self.loglevel = mlevel(logging.WARN)
        self.format = self.app.conf.worker_log_format
        self.task_format = self.app.conf.worker_task_log_format
        self.colorize = self.app.conf.worker_log_color

    def setup(self, loglevel=None, logfile=None, redirect_stdouts=False,
              redirect_level='WARNING', colorize=None, hostname=None):
        loglevel = mlevel(loglevel)
        handled = self.setup_logging_subsystem(
            loglevel, logfile, colorize=colorize, hostname=hostname,
        )
        if not handled:
            if redirect_stdouts:
                self.redirect_stdouts(redirect_level)
        os.environ.update(
            CELERY_LOG_LEVEL=str(loglevel) if loglevel else '',
            CELERY_LOG_FILE=str(logfile) if logfile else '',
        )
        return handled

    def redirect_stdouts(self, loglevel=None, name='celery.redirected'):
        self.redirect_stdouts_to_logger(
            get_logger(name), loglevel=loglevel
        )
        os.environ.update(
            CELERY_LOG_REDIRECT='1',
            CELERY_LOG_REDIRECT_LEVEL=str(loglevel or ''),
        )

    def setup_logging_subsystem(self, loglevel=None, logfile=None, format=None,
                                colorize=None, hostname=None, **kwargs):
        if self.already_setup:
            return
        if logfile and hostname:
            logfile = node_format(logfile, hostname)
        Logging._setup = True
        loglevel = mlevel(loglevel or self.loglevel)
        format = format or self.format
        colorize = self.supports_color(colorize, logfile)
        reset_multiprocessing_logger()
        receivers = signals.setup_logging.send(
            sender=None, loglevel=loglevel, logfile=logfile,
            format=format, colorize=colorize,
        )

        if not receivers:
            root = logging.getLogger()

            if self.app.conf.worker_hijack_root_logger:
                root.handlers = []
                get_logger('celery').handlers = []
                get_logger('celery.task').handlers = []
                get_logger('celery.redirected').handlers = []

            # Configure root logger
            self._configure_logger(
                root, logfile, loglevel, format, colorize, **kwargs
            )

            # Configure the multiprocessing logger
            self._configure_logger(
                get_multiprocessing_logger(),
                logfile, loglevel if MP_LOG else logging.ERROR,
                format, colorize, **kwargs
            )

            signals.after_setup_logger.send(
                sender=None, logger=root,
                loglevel=loglevel, logfile=logfile,
                format=format, colorize=colorize,
            )

            # then setup the root task logger.
            self.setup_task_loggers(loglevel, logfile, colorize=colorize)

        try:
            stream = logging.getLogger().handlers[0].stream
        except (AttributeError, IndexError):
            pass
        else:
            set_default_encoding_file(stream)

        # This is a hack for multiprocessing's fork+exec, so that
        # logging before Process.run works.
        logfile_name = logfile if isinstance(logfile, str) else ''
        os.environ.update(_MP_FORK_LOGLEVEL_=str(loglevel),
                          _MP_FORK_LOGFILE_=logfile_name,
                          _MP_FORK_LOGFORMAT_=format)
        return receivers

    def _configure_logger(self, logger, logfile, loglevel,
                          format, colorize, **kwargs):
        if logger is not None:
            self.setup_handlers(logger, logfile, format,
                                colorize, **kwargs)
            if loglevel:
                logger.setLevel(loglevel)

    def setup_task_loggers(self, loglevel=None, logfile=None, format=None,
                           colorize=None, propagate=False, **kwargs):
        """Setup the task logger.

        If `logfile` is not specified, then `sys.stderr` is used.

        Will return the base task logger object.
        """
        loglevel = mlevel(loglevel or self.loglevel)
        format = format or self.task_format
        colorize = self.supports_color(colorize, logfile)

        logger = self.setup_handlers(
            get_logger('celery.task'),
            logfile, format, colorize,
            formatter=TaskFormatter, **kwargs
        )
        logger.setLevel(loglevel)
        # this is an int for some reason, better to not question why.
        logger.propagate = int(propagate)
        signals.after_setup_task_logger.send(
            sender=None, logger=logger,
            loglevel=loglevel, logfile=logfile,
            format=format, colorize=colorize,
        )
        return logger

    def redirect_stdouts_to_logger(self, logger, loglevel=None,
                                   stdout=True, stderr=True):
        """Redirect :class:`sys.stdout` and :class:`sys.stderr` to logger.

        Arguments:
            logger (logging.Logger): Logger instance to redirect to.
            loglevel (int, str): The loglevel redirected message
                will be logged as.
        """
        proxy = LoggingProxy(logger, loglevel)
        if stdout:
            sys.stdout = proxy
        if stderr:
            sys.stderr = proxy
        return proxy

    def supports_color(self, colorize=None, logfile=None):
        colorize = self.colorize if colorize is None else colorize
        if self.app.IS_WINDOWS:
            # Windows does not support ANSI color codes.
            return False
        if colorize or colorize is None:
            # Only use color if there's no active log file
            # and stderr is an actual terminal.
            return logfile is None and isatty(sys.stderr)
        return colorize

    def colored(self, logfile=None, enabled=None):
        return colored(enabled=self.supports_color(enabled, logfile))

    def setup_handlers(self, logger, logfile, format, colorize,
                       formatter=ColorFormatter, **kwargs):
        if self._is_configured(logger):
            return logger
        handler = self._detect_handler(logfile)
        handler.setFormatter(formatter(format, use_color=colorize))
        logger.addHandler(handler)
        return logger

    def _detect_handler(self, logfile=None):
        """Create handler from filename, an open stream or `None` (stderr)."""
        logfile = sys.__stderr__ if logfile is None else logfile
        if hasattr(logfile, 'write'):
            return logging.StreamHandler(logfile)
        return WatchedFileHandler(logfile)

    def _has_handler(self, logger):
        return any(
            not isinstance(h, logging.NullHandler)
            for h in logger.handlers or []
        )

    def _is_configured(self, logger):
        return self._has_handler(logger) and not getattr(
            logger, '_rudimentary_setup', False)

    def get_default_logger(self, name='celery', **kwargs):
        return get_logger(name)

    @class_property
    def already_setup(self):
        return self._setup

    @already_setup.setter  # noqa
    def already_setup(self, was_setup):
        self._setup = was_setup<|MERGE_RESOLUTION|>--- conflicted
+++ resolved
@@ -17,12 +17,7 @@
 
 from celery import signals
 from celery._state import get_current_task
-<<<<<<< HEAD
-from celery.five import class_property
-=======
-from celery.five import string_t
 from celery.local import class_property
->>>>>>> 9c83c3f9
 from celery.platforms import isatty
 from celery.utils.log import (
     get_logger, mlevel,
@@ -51,13 +46,9 @@
         return ColorFormatter.format(self, record)
 
 
-<<<<<<< HEAD
 class Logging:
-=======
-class Logging(object):
     """Application logging setup (app.log)."""
 
->>>>>>> 9c83c3f9
     #: The logging subsystem is only configured once per process.
     #: setup_logging_subsystem sets this flag, and subsequent calls
     #: will do nothing.
