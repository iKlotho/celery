# -*- coding: utf-8 -*-
"""
    celery.app.task
    ~~~~~~~~~~~~~~~

    Task Implementation: Task request context, and the base task class.

"""
from __future__ import absolute_import

import sys

from celery import current_app
from celery import states
from celery._state import get_current_worker_task, _task_stack
from celery.datastructures import ExceptionInfo
from celery.exceptions import MaxRetriesExceededError, RetryTaskError
from celery.five import class_property, items, with_metaclass
from celery.result import EagerResult
from celery.utils import gen_task_name, fun_takes_kwargs, uuid, maybe_reraise
from celery.utils.functional import mattrgetter, maybe_list
from celery.utils.imports import instantiate
from celery.utils.mail import ErrorMail

from .annotations import resolve_all as resolve_all_annotations
from .registry import _unpickle_task_v2

#: extracts attributes related to publishing a message from an object.
extract_exec_options = mattrgetter(
    'queue', 'routing_key', 'exchange',
    'immediate', 'mandatory', 'priority', 'expires',
    'serializer', 'delivery_mode', 'compression',
    'timeout', 'soft_timeout',
)


class Context(object):
    # Default context
    logfile = None
    loglevel = None
    hostname = None
    id = None
    args = None
    kwargs = None
    retries = 0
    eta = None
    expires = None
    is_eager = False
    delivery_info = None
    taskset = None   # compat alias to group
    group = None
    chord = None
    utc = None
    called_directly = True
    callbacks = None
    errbacks = None
    timeouts = None
    _children = None   # see property
    _protected = 0

    def __init__(self, *args, **kwargs):
        self.update(*args, **kwargs)

    def update(self, *args, **kwargs):
        self.__dict__.update(*args, **kwargs)

    def clear(self):
        self.__dict__.clear()

    def get(self, key, default=None):
        try:
            return getattr(self, key)
        except AttributeError:
            return default

    def __repr__(self):
        return '<Context: {0!r}>'.format(vars(self))

    @property
    def children(self):
        # children must be an empy list for every thread
        if self._children is None:
            self._children = []
        return self._children


class TaskType(type):
    """Meta class for tasks.

    Automatically registers the task in the task registry, except
    if the `abstract` attribute is set.

    If no `name` attribute is provided, then no name is automatically
    set to the name of the module it was defined in, and the class name.

    """

    def __new__(cls, name, bases, attrs):
        new = super(TaskType, cls).__new__
        task_module = attrs.get('__module__') or '__main__'

        # - Abstract class: abstract attribute should not be inherited.
        if attrs.pop('abstract', None) or not attrs.get('autoregister', True):
            return new(cls, name, bases, attrs)

        # The 'app' attribute is now a property, with the real app located
        # in the '_app' attribute.  Previously this was a regular attribute,
        # so we should support classes defining it.
        _app1, _app2 = attrs.pop('_app', None), attrs.pop('app', None)
        app = attrs['_app'] = _app1 or _app2 or current_app

        # - Automatically generate missing/empty name.
        task_name = attrs.get('name')
        if not task_name:
            attrs['name'] = task_name = gen_task_name(app, name, task_module)

        # - Create and register class.
        # Because of the way import happens (recursively)
        # we may or may not be the first time the task tries to register
        # with the framework.  There should only be one class for each task
        # name, so we always return the registered version.
        tasks = app._tasks
        if task_name not in tasks:
            tasks.register(new(cls, name, bases, attrs))
        instance = tasks[task_name]
        instance.bind(app)
        return instance.__class__

    def __repr__(cls):
        if cls._app:
            return '<class {0.__name__} of {0._app}>'.format(cls)
        if cls.__v2_compat__:
            return '<unbound {0.__name__} (v2 compatible)>'.format(cls)
        return '<unbound {0.__name__}>'.format(cls)


@with_metaclass(TaskType)
class Task(object):
    """Task base class.

    When called tasks apply the :meth:`run` method.  This method must
    be defined by all tasks (that is unless the :meth:`__call__` method
    is overridden).

    """
    __trace__ = None
    __v2_compat__ = False  # set by old base in celery.task.base

    ErrorMail = ErrorMail
    MaxRetriesExceededError = MaxRetriesExceededError

    #: Execution strategy used, or the qualified name of one.
    Strategy = 'celery.worker.strategy:default'

    #: This is the instance bound to if the task is a method of a class.
    __self__ = None

    #: The application instance associated with this task class.
    _app = None

    #: Name of the task.
    name = None

    #: If :const:`True` the task is an abstract base class.
    abstract = True

    #: If disabled the worker will not forward magic keyword arguments.
    #: Deprecated and scheduled for removal in v4.0.
    accept_magic_kwargs = False

    #: Maximum number of retries before giving up.  If set to :const:`None`,
    #: it will **never** stop retrying.
    max_retries = 3

    #: Default time in seconds before a retry of the task should be
    #: executed.  3 minutes by default.
    default_retry_delay = 3 * 60

    #: Rate limit for this task type.  Examples: :const:`None` (no rate
    #: limit), `'100/s'` (hundred tasks a second), `'100/m'` (hundred tasks
    #: a minute),`'100/h'` (hundred tasks an hour)
    rate_limit = None

    #: If enabled the worker will not store task state and return values
    #: for this task.  Defaults to the :setting:`CELERY_IGNORE_RESULT`
    #: setting.
    ignore_result = None

    #: When enabled errors will be stored even if the task is otherwise
    #: configured to ignore results.
    store_errors_even_if_ignored = None

    #: If enabled an email will be sent to :setting:`ADMINS` whenever a task
    #: of this type fails.
    send_error_emails = None

    #: The name of a serializer that are registered with
    #: :mod:`kombu.serialization.registry`.  Default is `'pickle'`.
    serializer = None

    #: Hard time limit.
    #: Defaults to the :setting:`CELERY_TASK_TIME_LIMIT` setting.
    time_limit = None

    #: Soft time limit.
    #: Defaults to the :setting:`CELERY_TASK_SOFT_TIME_LIMIT` setting.
    soft_time_limit = None

    #: The result store backend used for this task.
    backend = None

    #: If disabled this task won't be registered automatically.
    autoregister = True

    #: If enabled the task will report its status as 'started' when the task
    #: is executed by a worker.  Disabled by default as the normal behaviour
    #: is to not report that level of granularity.  Tasks are either pending,
    #: finished, or waiting to be retried.
    #:
    #: Having a 'started' status can be useful for when there are long
    #: running tasks and there is a need to report which task is currently
    #: running.
    #:
    #: The application default can be overridden using the
    #: :setting:`CELERY_TRACK_STARTED` setting.
    track_started = None

    #: When enabled messages for this task will be acknowledged **after**
    #: the task has been executed, and not *just before* which is the
    #: default behavior.
    #:
    #: Please note that this means the task may be executed twice if the
    #: worker crashes mid execution (which may be acceptable for some
    #: applications).
    #:
    #: The application default can be overridden with the
    #: :setting:`CELERY_ACKS_LATE` setting.
    acks_late = None

    #: Default task expiry time.
    expires = None

    #: Some may expect a request to exist even if the task has not been
    #: called.  This should probably be deprecated.
    _default_request = None

    __bound__ = False

    from_config = (
        ('send_error_emails', 'CELERY_SEND_TASK_ERROR_EMAILS'),
        ('serializer', 'CELERY_TASK_SERIALIZER'),
        ('rate_limit', 'CELERY_DEFAULT_RATE_LIMIT'),
        ('track_started', 'CELERY_TRACK_STARTED'),
        ('acks_late', 'CELERY_ACKS_LATE'),
        ('ignore_result', 'CELERY_IGNORE_RESULT'),
        ('store_errors_even_if_ignored',
            'CELERY_STORE_ERRORS_EVEN_IF_IGNORED'),
    )

    __bound__ = False

    # - Tasks are lazily bound, so that configuration is not set
    # - until the task is actually used

    @classmethod
    def bind(self, app):
        was_bound, self.__bound__ = self.__bound__, True
        self._app = app
        conf = app.conf

        for attr_name, config_name in self.from_config:
            if getattr(self, attr_name, None) is None:
                setattr(self, attr_name, conf[config_name])
        if self.accept_magic_kwargs is None:
            self.accept_magic_kwargs = app.accept_magic_kwargs
        if self.backend is None:
            self.backend = app.backend

        # decorate with annotations from config.
        if not was_bound:
            self.annotate()

            from celery.utils.threads import LocalStack
            self.request_stack = LocalStack()

        # PeriodicTask uses this to add itself to the PeriodicTask schedule.
        self.on_bound(app)

        return app

    @classmethod
    def on_bound(self, app):
        """This method can be defined to do additional actions when the
        task class is bound to an app."""
        pass

    @classmethod
    def _get_app(self):
        if not self.__bound__ or self._app is None:
            # The app property's __set__  method is not called
            # if Task.app is set (on the class), so must bind on use.
            self.bind(current_app)
        return self._app
    app = class_property(_get_app, bind)

    @classmethod
    def annotate(self):
        for d in resolve_all_annotations(self.app.annotations, self):
            for key, value in items(d):
                if key.startswith('@'):
                    self.add_around(key[1:], value)
                else:
                    setattr(self, key, value)

    @classmethod
    def add_around(self, attr, around):
        orig = getattr(self, attr)
        if getattr(orig, '__wrapped__', None):
            orig = orig.__wrapped__
        meth = around(orig)
        meth.__wrapped__ = orig
        setattr(self, attr, meth)

    def __call__(self, *args, **kwargs):
        _task_stack.push(self)
        self.push_request()
        try:
            # add self if this is a bound task
            if self.__self__ is not None:
                return self.run(self.__self__, *args, **kwargs)
            return self.run(*args, **kwargs)
        finally:
            self.pop_request()
            _task_stack.pop()

    def __reduce__(self):
        # - tasks are pickled into the name of the task only, and the reciever
        # - simply grabs it from the local registry.
        # - in later versions the module of the task is also included,
        # - and the receiving side tries to import that module so that
        # - it will work even if the task has not been registered.
        mod = type(self).__module__
        mod = mod if mod and mod in sys.modules else None
        return (_unpickle_task_v2, (self.name, mod), None)

    def run(self, *args, **kwargs):
        """The body of the task executed by workers."""
        raise NotImplementedError('Tasks must define the run method.')

    def start_strategy(self, app, consumer):
        return instantiate(self.Strategy, self, app, consumer)

    def delay(self, *args, **kwargs):
        """Star argument version of :meth:`apply_async`.

        Does not support the extra options enabled by :meth:`apply_async`.

        :param \*args: positional arguments passed on to the task.
        :param \*\*kwargs: keyword arguments passed on to the task.

        :returns :class:`celery.result.AsyncResult`:

        """
        return self.apply_async(args, kwargs)

    def apply_async(self, args=None, kwargs=None,
                    task_id=None, producer=None, connection=None, router=None,
                    link=None, link_error=None, publisher=None,
                    add_to_parent=True, **options):
        """Apply tasks asynchronously by sending a message.

        :keyword args: The positional arguments to pass on to the
                       task (a :class:`list` or :class:`tuple`).

        :keyword kwargs: The keyword arguments to pass on to the
                         task (a :class:`dict`)

        :keyword countdown: Number of seconds into the future that the
                            task should execute. Defaults to immediate
                            execution (do not confuse with the
                            `immediate` flag, as they are unrelated).

        :keyword eta: A :class:`~datetime.datetime` object describing
                      the absolute time and date of when the task should
                      be executed.  May not be specified if `countdown`
                      is also supplied.  (Do not confuse this with the
                      `immediate` flag, as they are unrelated).

        :keyword expires: Either a :class:`int`, describing the number of
                          seconds, or a :class:`~datetime.datetime` object
                          that describes the absolute time and date of when
                          the task should expire.  The task will not be
                          executed after the expiration time.

        :keyword connection: Re-use existing broker connection instead
                             of establishing a new one.

        :keyword retry: If enabled sending of the task message will be retried
                        in the event of connection loss or failure.  Default
                        is taken from the :setting:`CELERY_TASK_PUBLISH_RETRY`
                        setting.  Note you need to handle the
                        producer/connection manually for this to work.

        :keyword retry_policy:  Override the retry policy used.  See the
                                :setting:`CELERY_TASK_PUBLISH_RETRY` setting.

        :keyword routing_key: Custom routing key used to route the task to a
                              worker server. If in combination with a
                              ``queue`` argument only used to specify custom
                              routing keys to topic exchanges.

        :keyword queue: The queue to route the task to.  This must be a key
                        present in :setting:`CELERY_QUEUES`, or
                        :setting:`CELERY_CREATE_MISSING_QUEUES` must be
                        enabled.  See :ref:`guide-routing` for more
                        information.

        :keyword exchange: Named custom exchange to send the task to.
                           Usually not used in combination with the ``queue``
                           argument.

        :keyword priority: The task priority, a number between 0 and 9.
                           Defaults to the :attr:`priority` attribute.

        :keyword serializer: A string identifying the default
                             serialization method to use.  Can be `pickle`,
                             `json`, `yaml`, `msgpack` or any custom
                             serialization method that has been registered
                             with :mod:`kombu.serialization.registry`.
                             Defaults to the :attr:`serializer` attribute.

        :keyword compression: A string identifying the compression method
                              to use.  Can be one of ``zlib``, ``bzip2``,
                              or any custom compression methods registered with
                              :func:`kombu.compression.register`. Defaults to
                              the :setting:`CELERY_MESSAGE_COMPRESSION`
                              setting.
        :keyword link: A single, or a list of subtasks to apply if the
                       task exits successfully.
        :keyword link_error: A single, or a list of subtasks to apply
                      if an error occurs while executing the task.

        :keyword producer: :class:~@amqp.TaskProducer` instance to use.
        :keyword add_to_parent: If set to True (default) and the task
            is applied while executing another task, then the result
            will be appended to the parent tasks ``request.children``
            attribute.
        :keyword publisher: Deprecated alias to ``producer``.

        Also supports all keyword arguments supported by
        :meth:`kombu.Producer.publish`.

        .. note::
            If the :setting:`CELERY_ALWAYS_EAGER` setting is set, it will
            be replaced by a local :func:`apply` call instead.

        """
        task_id = task_id or uuid()
        producer = producer or publisher
        app = self._get_app()
        router = router or self.app.amqp.router
        conf = app.conf

        # add 'self' if this is a bound method.
        if self.__self__ is not None:
            args = (self.__self__, ) + tuple(args)

        if conf.CELERY_ALWAYS_EAGER:
            return self.apply(args, kwargs, task_id=task_id, **options)
        options = dict(extract_exec_options(self), **options)
        options = router.route(options, self.name, args, kwargs)

        if connection:
            producer = app.amqp.TaskProducer(connection)
        with app.producer_or_acquire(producer) as P:
            evd = None
            if conf.CELERY_SEND_TASK_SENT_EVENT:
                evd = app.events.Dispatcher(channel=P.channel,
                                            buffer_while_offline=False)

            extra_properties = self.backend.on_task_call(P, task_id)
            task_id = P.publish_task(self.name, args, kwargs,
                                     task_id=task_id,
                                     event_dispatcher=evd,
                                     callbacks=maybe_list(link),
                                     errbacks=maybe_list(link_error),
                                     **dict(options, **extra_properties))
        result = self.AsyncResult(task_id)
        if add_to_parent:
            parent = get_current_worker_task()
            if parent:
                parent.request.children.append(result)
        return result

    def subtask_from_request(self, request=None, args=None, kwargs=None,
                             **extra_options):

        request = self.request if request is None else request
        args = request.args if args is None else args
        kwargs = request.kwargs if kwargs is None else kwargs
        options = dict({
            'task_id': request.id,
            'link': request.callbacks,
            'link_error': request.errbacks,
            'group_id': request.taskset,
            'chord': request.chord,
            'timeouts': request.timeouts,
        }, **request.delivery_info or {})
        return self.subtask(args, kwargs, options, type=self, **extra_options)

    def retry(self, args=None, kwargs=None, exc=None, throw=True,
              eta=None, countdown=None, max_retries=None, **options):
        """Retry the task.

        :param args: Positional arguments to retry with.
        :param kwargs: Keyword arguments to retry with.
        :keyword exc: Optional exception to raise instead of
                      :exc:`~celery.exceptions.MaxRetriesExceededError`
                      when the max restart limit has been exceeded.
        :keyword countdown: Time in seconds to delay the retry for.
        :keyword eta: Explicit time and date to run the retry at
                      (must be a :class:`~datetime.datetime` instance).
        :keyword max_retries: If set, overrides the default retry limit.
        :keyword timeout: If set, overrides the default timeout.
        :keyword soft_timeout: If set, overrides the default soft timeout.
        :keyword \*\*options: Any extra options to pass on to
                              meth:`apply_async`.
        :keyword throw: If this is :const:`False`, do not raise the
                        :exc:`~celery.exceptions.RetryTaskError` exception,
                        that tells the worker to mark the task as being
                        retried.  Note that this means the task will be
                        marked as failed if the task raises an exception,
                        or successful if it returns.

        :raises celery.exceptions.RetryTaskError: To tell the worker that
            the task has been re-sent for retry. This always happens,
            unless the `throw` keyword argument has been explicitly set
            to :const:`False`, and is considered normal operation.

        **Example**

        .. code-block:: python

            >>> @task()
            >>> def tweet(auth, message):
            ...     twitter = Twitter(oauth=auth)
            ...     try:
            ...         twitter.post_status_update(message)
            ...     except twitter.FailWhale as exc:
            ...         # Retry in 5 minutes.
            ...         raise tweet.retry(countdown=60 * 5, exc=exc)

        Although the task will never return above as `retry` raises an
        exception to notify the worker, we use `return` in front of the retry
        to convey that the rest of the block will not be executed.

        """
        request = self.request
        retries = request.retries + 1
        max_retries = self.max_retries if max_retries is None else max_retries

        # Not in worker or emulated by (apply/always_eager),
        # so just raise the original exception.
        if request.called_directly:
            maybe_reraise()  # raise orig stack if PyErr_Occurred
            raise exc or RetryTaskError('Task can be retried', None)

        if not eta and countdown is None:
            countdown = self.default_retry_delay

        S = self.subtask_from_request(
            request, args, kwargs,
            countdown=countdown, eta=eta, retries=retries,
        )

        if max_retries is not None and retries > max_retries:
            if exc:
                maybe_reraise()
            raise self.MaxRetriesExceededError(
<<<<<<< HEAD
                    "Can't retry {0}[{1}] args:{2} kwargs:{3}".format(
                        self.name, request.id, S.args, S.kwargs))
=======
                """Can't retry %s[%s] args:%s kwargs:%s""" % (
                    self.name, request.id, S.args, S.kwargs))
>>>>>>> 24696876

        # If task was executed eagerly using apply(),
        # then the retry must also be executed eagerly.
        S.apply().get() if request.is_eager else S.apply_async()
        ret = RetryTaskError(exc=exc, when=eta or countdown)
        if throw:
            raise ret
        return ret

    def apply(self, args=None, kwargs=None, **options):
        """Execute this task locally, by blocking until the task returns.

        :param args: positional arguments passed on to the task.
        :param kwargs: keyword arguments passed on to the task.
        :keyword throw: Re-raise task exceptions.  Defaults to
                        the :setting:`CELERY_EAGER_PROPAGATES_EXCEPTIONS`
                        setting.

        :rtype :class:`celery.result.EagerResult`:

        """
        # trace imports Task, so need to import inline.
        from celery.task.trace import eager_trace_task

        app = self._get_app()
        args = args or ()
        # add 'self' if this is a bound method.
        if self.__self__ is not None:
            args = (self.__self__, ) + tuple(args)
        kwargs = kwargs or {}
        task_id = options.get('task_id') or uuid()
        retries = options.get('retries', 0)
        throw = app.either('CELERY_EAGER_PROPAGATES_EXCEPTIONS',
                           options.pop('throw', None))

        # Make sure we get the task instance, not class.
        task = app._tasks[self.name]

        request = {'id': task_id,
                   'retries': retries,
                   'is_eager': True,
                   'logfile': options.get('logfile'),
                   'loglevel': options.get('loglevel', 0),
                   'delivery_info': {'is_eager': True}}
        if self.accept_magic_kwargs:
            default_kwargs = {'task_name': task.name,
                              'task_id': task_id,
                              'task_retries': retries,
                              'task_is_eager': True,
                              'logfile': options.get('logfile'),
                              'loglevel': options.get('loglevel', 0),
                              'delivery_info': {'is_eager': True}}
            supported_keys = fun_takes_kwargs(task.run, default_kwargs)
            extend_with = dict((key, val)
<<<<<<< HEAD
                                    for key, val in items(default_kwargs)
                                        if key in supported_keys)
=======
                               for key, val in default_kwargs.items()
                               if key in supported_keys)
>>>>>>> 24696876
            kwargs.update(extend_with)

        tb = None
        retval, info = eager_trace_task(task, task_id, args, kwargs,
                                        request=request, propagate=throw)
        if isinstance(retval, ExceptionInfo):
            retval, tb = retval.exception, retval.traceback
        state = states.SUCCESS if info is None else info.state
        return EagerResult(task_id, retval, state, traceback=tb)

    def AsyncResult(self, task_id):
        """Get AsyncResult instance for this kind of task.

        :param task_id: Task id to get result for.

        """
        return self._get_app().AsyncResult(task_id, backend=self.backend,
                                           task_name=self.name)

    def subtask(self, *args, **kwargs):
        """Returns :class:`~celery.subtask` object for
        this task, wrapping arguments and execution options
        for a single task invocation."""
        from celery.canvas import subtask
        return subtask(self, *args, **kwargs)

    def s(self, *args, **kwargs):
        """``.s(*a, **k) -> .subtask(a, k)``"""
        return self.subtask(args, kwargs)

    def si(self, *args, **kwargs):
        """``.si(*a, **k) -> .subtask(a, k, immutable=True)``"""
        return self.subtask(args, kwargs, immutable=True)

    def chunks(self, it, n):
        """Creates a :class:`~celery.canvas.chunks` task for this task."""
        from celery import chunks
        return chunks(self.s(), it, n)

    def map(self, it):
        """Creates a :class:`~celery.canvas.xmap` task from ``it``."""
        from celery import xmap
        return xmap(self.s(), it)

    def starmap(self, it):
        """Creates a :class:`~celery.canvas.xstarmap` task from ``it``."""
        from celery import xstarmap
        return xstarmap(self.s(), it)

    def update_state(self, task_id=None, state=None, meta=None):
        """Update task state.

        :keyword task_id: Id of the task to update, defaults to the
                          id of the current task
        :keyword state: New state (:class:`str`).
        :keyword meta: State metadata (:class:`dict`).



        """
        if task_id is None:
            task_id = self.request.id
        self.backend.store_result(task_id, meta, state)

    def on_success(self, retval, task_id, args, kwargs):
        """Success handler.

        Run by the worker if the task executes successfully.

        :param retval: The return value of the task.
        :param task_id: Unique id of the executed task.
        :param args: Original arguments for the executed task.
        :param kwargs: Original keyword arguments for the executed task.

        The return value of this handler is ignored.

        """
        pass

    def on_retry(self, exc, task_id, args, kwargs, einfo):
        """Retry handler.

        This is run by the worker when the task is to be retried.

        :param exc: The exception sent to :meth:`retry`.
        :param task_id: Unique id of the retried task.
        :param args: Original arguments for the retried task.
        :param kwargs: Original keyword arguments for the retried task.

        :keyword einfo: :class:`~celery.datastructures.ExceptionInfo`
                        instance, containing the traceback.

        The return value of this handler is ignored.

        """
        pass

    def on_failure(self, exc, task_id, args, kwargs, einfo):
        """Error handler.

        This is run by the worker when the task fails.

        :param exc: The exception raised by the task.
        :param task_id: Unique id of the failed task.
        :param args: Original arguments for the task that failed.
        :param kwargs: Original keyword arguments for the task
                       that failed.

        :keyword einfo: :class:`~celery.datastructures.ExceptionInfo`
                        instance, containing the traceback.

        The return value of this handler is ignored.

        """
        pass

    def after_return(self, status, retval, task_id, args, kwargs, einfo):
        """Handler called after the task returns.

        :param status: Current task state.
        :param retval: Task return value/exception.
        :param task_id: Unique id of the task.
        :param args: Original arguments for the task that failed.
        :param kwargs: Original keyword arguments for the task
                       that failed.

        :keyword einfo: :class:`~celery.datastructures.ExceptionInfo`
                        instance, containing the traceback (if any).

        The return value of this handler is ignored.

        """
        pass

    def send_error_email(self, context, exc, **kwargs):
        if self.send_error_emails and \
                not getattr(self, 'disable_error_emails', None):
            self.ErrorMail(self, **kwargs).send(context, exc)

    def execute(self, request, pool, loglevel, logfile, **kwargs):
        """The method the worker calls to execute the task.

        :param request: A :class:`~celery.worker.job.Request`.
        :param pool: A task pool.
        :param loglevel: Current loglevel.
        :param logfile: Name of the currently used logfile.

        :keyword consumer: The :class:`~celery.worker.consumer.Consumer`.

        """
        request.execute_using_pool(pool, loglevel, logfile)

    def push_request(self, *args, **kwargs):
        self.request_stack.push(Context(*args, **kwargs))

    def pop_request(self):
        self.request_stack.pop()

    def __repr__(self):
        """`repr(task)`"""
        return '<@task: {0.name}>'.format(self)

    def _get_request(self):
        """Get current request object."""
        req = self.request_stack.top
        if req is None:
            # task was not called, but some may still expect a request
            # to be there, perhaps that should be deprecated.
            if self._default_request is None:
                self._default_request = Context()
            return self._default_request
        return req
    request = property(_get_request)

    @property
    def __name__(self):
        return self.__class__.__name__
BaseTask = Task  # compat alias<|MERGE_RESOLUTION|>--- conflicted
+++ resolved
@@ -577,13 +577,8 @@
             if exc:
                 maybe_reraise()
             raise self.MaxRetriesExceededError(
-<<<<<<< HEAD
-                    "Can't retry {0}[{1}] args:{2} kwargs:{3}".format(
-                        self.name, request.id, S.args, S.kwargs))
-=======
-                """Can't retry %s[%s] args:%s kwargs:%s""" % (
+                "Can't retry {0}[{1}] args:{2} kwargs:{3}".format(
                     self.name, request.id, S.args, S.kwargs))
->>>>>>> 24696876
 
         # If task was executed eagerly using apply(),
         # then the retry must also be executed eagerly.
@@ -638,13 +633,8 @@
                               'delivery_info': {'is_eager': True}}
             supported_keys = fun_takes_kwargs(task.run, default_kwargs)
             extend_with = dict((key, val)
-<<<<<<< HEAD
-                                    for key, val in items(default_kwargs)
-                                        if key in supported_keys)
-=======
-                               for key, val in default_kwargs.items()
+                               for key, val in items(default_kwargs)
                                if key in supported_keys)
->>>>>>> 24696876
             kwargs.update(extend_with)
 
         tb = None
