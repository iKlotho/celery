--- conflicted
+++ resolved
@@ -1,12 +1,5 @@
 # -*- coding: utf-8 -*-
-<<<<<<< HEAD
-"""Custom maps, sets, sequences and other data structures."""
-=======
 """Custom maps, sets, sequences, and other data structures."""
-from __future__ import absolute_import, unicode_literals
-
-import sys
->>>>>>> 9c83c3f9
 import time
 
 from collections import (
@@ -17,7 +10,7 @@
 from itertools import chain, count
 from queue import Empty
 from typing import (
-    Any, Callable, Dict, Iterable, Iterator, Tuple, Optional, Union,
+    Any, Callable, Dict, Iterable, Iterator, List, Tuple, Optional, Union,
 )
 
 from .functional import first, uniq
@@ -51,25 +44,15 @@
 #: Dictionary key type (key: str) -> str
 KeyCallback = Callable[[str], str]
 
-<<<<<<< HEAD
 
 def force_mapping(m: Any) -> Mapping:
-=======
-def force_mapping(m):
-    # type: (Any) -> Mapping
     """Wrap object into supporting the mapping interface if necessary."""
->>>>>>> 9c83c3f9
     if isinstance(m, (LazyObject, LazySettings)):
         m = m._wrapped
     return DictAttribute(m) if not isinstance(m, Mapping) else m
 
 
-<<<<<<< HEAD
 def lpmerge(L: Mapping, R: Mapping) -> Mapping:
-=======
-def lpmerge(L, R):
-    # type: (Mapping, Mapping) -> Mapping
->>>>>>> 9c83c3f9
     """In place left precedent dictionary merge.
 
     Keeps values from `L`, if the value in `R` is :const:`None`.
@@ -82,7 +65,6 @@
 class OrderedDict(_OrderedDict):
     """Dict where insertion order matters."""
 
-<<<<<<< HEAD
     def _LRUkey(self) -> Any:
         # return value of od.keys does not support __next__,
         # but this version will also not create a copy of the list.
@@ -90,74 +72,13 @@
 
 
 class AttributeDictMixin:
-    """Augment classes with a Mapping interface by adding attribute access.
-=======
-    if PY3:  # pragma: no cover
-        def _LRUkey(self):
-            # type: () -> Any
-            # return value of od.keys does not support __next__,
-            # but this version will also not create a copy of the list.
-            return next(iter(keys(self)))
-    else:
-        if _dict_is_ordered:  # pragma: no cover
-            def _LRUkey(self):
-                # type: () -> Any
-                # iterkeys is iterable.
-                return next(self.iterkeys())
-        else:
-            def _LRUkey(self):
-                # type: () -> Any
-                return self._OrderedDict__root[1][2]
-
-    if not hasattr(_OrderedDict, 'move_to_end'):
-        if _dict_is_ordered:  # pragma: no cover
-
-            def move_to_end(self, key, last=True):
-                # type: (Any, bool) -> None
-                if not last:
-                    # we don't use this argument, and the only way to
-                    # implement this on PyPy seems to be O(n): creating a
-                    # copy with the order changed, so we just raise.
-                    raise NotImplementedError('no last=True on PyPy')
-                self[key] = self.pop(key)
-
-        else:
-
-            def move_to_end(self, key, last=True):
-                # type: (Any, bool) -> None
-                link = self._OrderedDict__map[key]
-                link_prev = link[0]
-                link_next = link[1]
-                link_prev[1] = link_next
-                link_next[0] = link_prev
-                root = self._OrderedDict__root
-                if last:
-                    last = root[0]
-                    link[0] = last
-                    link[1] = root
-                    last[1] = root[0] = link
-                else:
-                    first_node = root[1]
-                    link[0] = root
-                    link[1] = first_node
-                    root[1] = first_node[0] = link
-
-
-class AttributeDictMixin(object):
     """Mixin for Mapping interface that adds attribute access.
->>>>>>> 9c83c3f9
 
     I.e., `d.key -> d[key]`).
     """
 
-<<<<<<< HEAD
     def __getattr__(self, k: str) -> Any:
-        """`d.key -> d[key]`"""
-=======
-    def __getattr__(self, k):
-        # type: (str) -> Any
         """`d.key -> d[key]`."""
->>>>>>> 9c83c3f9
         try:
             return self[k]
         except KeyError:
@@ -165,14 +86,8 @@
                 '{0!r} object has no attribute {1!r}'.format(
                     type(self).__name__, k))
 
-<<<<<<< HEAD
     def __setattr__(self, key: str, value: Any) -> None:
-        """`d[key] = value -> d.key = value`"""
-=======
-    def __setattr__(self, key, value):
-        # type: (str, Any) -> None
         """`d[key] = value -> d.key = value`."""
->>>>>>> 9c83c3f9
         self[key] = value
 
 
@@ -186,7 +101,6 @@
     `obj[k] -> obj.k`
     `obj[k] = val -> obj.k = val`
     """
-<<<<<<< HEAD
 
     obj = None  # type: Mapping[Any, Any]
 
@@ -200,51 +114,21 @@
         setattr(self.obj, key, value)
 
     def get(self, key: str, default: Any=None) -> Any:
-=======
-
-    obj = None
-
-    def __init__(self, obj):
-        # type: (Any) -> None
-        object.__setattr__(self, 'obj', obj)
-
-    def __getattr__(self, key):
-        # type: (Any) -> Any
-        return getattr(self.obj, key)
-
-    def __setattr__(self, key, value):
-        # type: (Any, Any) -> None
-        return setattr(self.obj, key, value)
-
-    def get(self, key, default=None):
-        # type: (Any, Any) -> Any
->>>>>>> 9c83c3f9
         try:
             return self[key]
         except KeyError:
             return default
 
-<<<<<<< HEAD
     def setdefault(self, key: str, default: Any) -> None:
         if key not in self:
             self[key] = default
 
     def __getitem__(self, key: str) -> Any:
-=======
-    def setdefault(self, key, default=None):
-        # type: (Any, Any) -> None
-        if key not in self:
-            self[key] = default
-
-    def __getitem__(self, key):
-        # type: (Any) -> Any
->>>>>>> 9c83c3f9
         try:
             return getattr(self.obj, key)
         except AttributeError:
             raise KeyError(key)
 
-<<<<<<< HEAD
     def __setitem__(self, key: str, value: Any) -> None:
         setattr(self.obj, key, value)
 
@@ -252,66 +136,18 @@
         return hasattr(self.obj, key)
 
     def keys(self) -> Iterator[str]:
-=======
-    def __setitem__(self, key, value):
-        # type: (Any, Any) -> Any
-        setattr(self.obj, key, value)
-
-    def __contains__(self, key):
-        # type: (Any) -> bool
-        return hasattr(self.obj, key)
-
-    def _iterate_keys(self):
-        # type: () -> Iterable
->>>>>>> 9c83c3f9
         return iter(dir(self.obj))
 
-<<<<<<< HEAD
     def __iter__(self) -> Iterator[str]:
         return self.keys()
 
     def items(self) -> Iterator[Tuple[str, Any]]:
         for key in self.keys():
-=======
-    def __iter__(self):
-        # type: () -> Iterable
-        return self._iterate_keys()
-
-    def _iterate_items(self):
-        # type: () -> Iterable
-        for key in self._iterate_keys():
->>>>>>> 9c83c3f9
             yield key, getattr(self.obj, key)
 
-<<<<<<< HEAD
     def values(self) -> Iterator[Any]:
         for key in self.keys():
             yield getattr(self.obj, key)
-=======
-    def _iterate_values(self):
-        # type: () -> Iterable
-        for key in self._iterate_keys():
-            yield getattr(self.obj, key)
-    itervalues = _iterate_values
-
-    if sys.version_info[0] == 3:  # pragma: no cover
-        items = _iterate_items
-        keys = _iterate_keys
-        values = _iterate_values
-    else:
-
-        def keys(self):
-            # type: () -> List[Any]
-            return list(self)
-
-        def items(self):
-            # type: () -> List[Tuple[Any, Any]]
-            return list(self._iterate_items())
-
-        def values(self):
-            # type: () -> List[Any]
-            return list(self._iterate_values())
->>>>>>> 9c83c3f9
 MutableMapping.register(DictAttribute)
 
 
@@ -323,13 +159,8 @@
     defaults = None   # type: Sequence[Mapping]
     maps = None       # type: Sequence[Mapping]
 
-<<<<<<< HEAD
     def __init__(self, *maps: Sequence[Mapping],
                  key_t: Optional[KeyCallback], **kwargs) -> None:
-=======
-    def __init__(self, *maps, **kwargs):
-        # type: (*Mapping, **Any) -> None
->>>>>>> 9c83c3f9
         maps = list(maps or [{}])
         self.__dict__.update(
             key_t=key_t,
@@ -338,29 +169,18 @@
             defaults=maps[1:],
         )
 
-<<<<<<< HEAD
     def add_defaults(self, d: Mapping) -> None:
-=======
-    def add_defaults(self, d):
-        # type: (Mapping) -> None
->>>>>>> 9c83c3f9
         d = force_mapping(d)
         self.defaults.insert(0, d)
         self.maps.insert(1, d)
 
-<<<<<<< HEAD
     def pop(self, key: str, *default: Tuple[Any]) -> Any:
-=======
-    def pop(self, key, *default):
-        # type: (Any, *Any) -> Any
->>>>>>> 9c83c3f9
         try:
             return self.maps[0].pop(key, *default)
         except KeyError:
             raise KeyError(
                 'Key not found in the first mapping: {!r}'.format(key))
 
-<<<<<<< HEAD
     def __missing__(self, key: str) -> Any:
         raise KeyError(key)
 
@@ -368,18 +188,6 @@
         return self.key_t(key) if self.key_t is not None else key
 
     def __getitem__(self, key: str) -> Any:
-=======
-    def __missing__(self, key):
-        # type: (Any) -> Any
-        raise KeyError(key)
-
-    def _key(self, key):
-        # type: (Any) -> Any
-        return self.key_t(key) if self.key_t is not None else key
-
-    def __getitem__(self, key):
-        # type: (Any) -> Any
->>>>>>> 9c83c3f9
         _key = self._key(key)
         for mapping in self.maps:
             try:
@@ -388,98 +196,50 @@
                 pass
         return self.__missing__(key)
 
-<<<<<<< HEAD
     def __setitem__(self, key: str, value: Any) -> None:
         self.changes[self._key(key)] = value
 
     def __delitem__(self, key: str) -> None:
-=======
-    def __setitem__(self, key, value):
-        # type: (Any, Any) -> None
-        self.changes[self._key(key)] = value
-
-    def __delitem__(self, key):
-        # type: (Any) -> None
->>>>>>> 9c83c3f9
         try:
             del self.changes[self._key(key)]
         except KeyError:
             raise KeyError('Key not found in first mapping: {0!r}'.format(key))
 
-<<<<<<< HEAD
     def clear(self) -> None:
         self.changes.clear()
 
     def get(self, key: str, default: Optional[Any]=None) -> Any:
-=======
-    def clear(self):
-        # type: () -> None
-        self.changes.clear()
-
-    def get(self, key, default=None):
-        # type: (Any, Any) -> Any
->>>>>>> 9c83c3f9
         try:
             return self[self._key(key)]
         except KeyError:
             return default
 
-<<<<<<< HEAD
     def __len__(self) -> int:
-=======
-    def __len__(self):
-        # type: () -> int
->>>>>>> 9c83c3f9
         return len(set().union(*self.maps))
 
     def __iter__(self) -> Iterator[str]:
         return self.keys()
 
-<<<<<<< HEAD
     def __contains__(self, key: str) -> bool:
         key = self._key(key)
         return any(key in m for m in self.maps)
 
     def __bool__(self) -> bool:
-=======
-    def __contains__(self, key):
-        # type: (Any) -> bool
-        key = self._key(key)
-        return any(key in m for m in self.maps)
-
-    def __bool__(self):
-        # type: () -> bool
->>>>>>> 9c83c3f9
         return any(self.maps)
 
-<<<<<<< HEAD
     def setdefault(self, key: str, default: Any) -> None:
-=======
-    def setdefault(self, key, default=None):
-        # type: (Any, Any) -> None
->>>>>>> 9c83c3f9
         key = self._key(key)
         if key not in self:
             self[key] = default
 
-<<<<<<< HEAD
     def update(self, *args: Tuple[Mapping], **kwargs: Dict[Any, Any]) -> None:
         self.changes.update(*args, **kwargs)
 
     def __repr__(self) -> str:
-=======
-    def update(self, *args, **kwargs):
-        # type: (*Any, **Any) -> Any
-        return self.changes.update(*args, **kwargs)
-
-    def __repr__(self):
-        # type: () -> str
->>>>>>> 9c83c3f9
         return '{0.__class__.__name__}({1})'.format(
             self, ', '.join(map(repr, self.maps)))
 
     @classmethod
-<<<<<<< HEAD
     def fromkeys(cls, iterable: Union[Sequence[str], Iterator[str]],
                  *args: Tuple[Any]) -> 'ChainMap':
         """Create a ChainMap with a single dict created from the iterable."""
@@ -488,73 +248,24 @@
     def copy(self) -> 'ChainMap':
         """New ChainMap or subclass with a new copy of maps[0] and
         refs to maps[1:]."""
-=======
-    def fromkeys(cls, iterable, *args):
-        # type: (type, Iterable, *Any) -> 'ChainMap'
-        """Create a ChainMap with a single dict created from the iterable."""
-        return cls(dict.fromkeys(iterable, *args))
-
-    def copy(self):
-        # type: () -> 'ChainMap'
->>>>>>> 9c83c3f9
         return self.__class__(self.maps[0].copy(), *self.maps[1:])
 
-<<<<<<< HEAD
     def _iter(self, op: Callable[[Mapping], Iterator]) -> Iterator:
-=======
-    def _iter(self, op):
-        # type: (Callable) -> Iterable
->>>>>>> 9c83c3f9
         # defaults must be first in the stream, so values in
         # changes take precedence.
         # pylint: disable=bad-reversed-sequence
         #   Someone should teach pylint about properties.
         return chain(*[op(d) for d in reversed(self.maps)])
 
-<<<<<<< HEAD
     def keys(self) -> Iterator[str]:
-=======
-    def _iterate_keys(self):
-        # type: () -> Iterable
->>>>>>> 9c83c3f9
         return uniq(self._iter(lambda d: d.keys()))
 
-<<<<<<< HEAD
     def items(self) -> Iterator[Tuple[str, Any]]:
-=======
-    def _iterate_items(self):
-        # type: () -> Iterable
->>>>>>> 9c83c3f9
         return ((key, self[key]) for key in self)
 
-<<<<<<< HEAD
     def values(self) -> Iterator[Any]:
         return (self[key] for key in self)
 
-=======
-    def _iterate_values(self):
-        # type: () -> Iterable
-        return (self[key] for key in self)
-    itervalues = _iterate_values
-
-    if sys.version_info[0] == 3:  # pragma: no cover
-        keys = _iterate_keys
-        items = _iterate_items
-        values = _iterate_values
-
-    else:  # noqa
-        def keys(self):
-            # type: () -> List[Any]
-            return list(self._iterate_keys())
-
-        def items(self):
-            # type: () -> List[Tuple[Any, Any]]
-            return list(self._iterate_items())
-
-        def values(self):
-            # type: () -> List[Any]
-            return list(self._iterate_values())
->>>>>>> 9c83c3f9
 
 class ConfigurationView(ChainMap, AttributeDictMixin):
     """A view over an applications configuration dictionaries.
@@ -570,49 +281,30 @@
             the default configuration.
     """
 
-<<<<<<< HEAD
     def __init__(self, changes: Optional[Mapping],
                  defaults: Sequence[Mapping] = None,
-                 key_t: KeyCallback = None,
+                 keys: List[str] = None,
                  prefix: str = None) -> None:
         defaults = [] if defaults is None else defaults
-        super().__init__(changes, *defaults, **{'key_t': key_t})
-=======
-    def __init__(self, changes, defaults=None, keys=None, prefix=None):
-        # type: (Mapping, Mapping, List[str], str) -> None
-        defaults = [] if defaults is None else defaults
-        super(ConfigurationView, self).__init__(changes, *defaults)
->>>>>>> 9c83c3f9
+        super().__init__(changes, *defaults)
         self.__dict__.update(
             prefix=prefix.rstrip('_') + '_' if prefix else prefix,
             _keys=keys,
         )
 
-<<<<<<< HEAD
     def _to_keys(self, key: str) -> Tuple[str]:
-=======
-    def _to_keys(self, key):
-        # type: (str) -> Sequence[str]
->>>>>>> 9c83c3f9
         prefix = self.prefix
         if prefix:
             pkey = prefix + key if not key.startswith(prefix) else key
             return match_case(pkey, prefix), key
         return key,
 
-<<<<<<< HEAD
     def __getitem__(self, key: str) -> Any:
-        keys = self._to_keys(key)
-        getitem = super().__getitem__
-        for k in keys:
-=======
-    def __getitem__(self, key):
         # type: (str) -> Any
         keys = self._to_keys(key)
         getitem = super(ConfigurationView, self).__getitem__
         for k in keys + (
                 tuple(f(key) for f in self._keys) if self._keys else ()):
->>>>>>> 9c83c3f9
             try:
                 return getitem(k)
             except KeyError:
@@ -626,7 +318,6 @@
                     'Key not found: {0!r} (with prefix: {0!r})'.format(*keys))
             raise
 
-<<<<<<< HEAD
     def __setitem__(self, key: str, value: Any) -> None:
         self.changes[self._key(key)] = value
 
@@ -634,24 +325,11 @@
         return first(None, (self.get(key) for key in keys))
 
     def get(self, key: str, default: Optional[Any]=None) -> Any:
-=======
-    def __setitem__(self, key, value):
-        # type: (str, Any) -> Any
-        self.changes[self._key(key)] = value
-
-    def first(self, *keys):
-        # type: (*str) -> Any
-        return first(None, (self.get(key) for key in keys))
-
-    def get(self, key, default=None):
-        # type: (str, Any) -> Any
->>>>>>> 9c83c3f9
         try:
             return self[key]
         except KeyError:
             return default
 
-<<<<<<< HEAD
     def clear(self) -> None:
         """Remove all changes, but keep defaults."""
         self.changes.clear()
@@ -661,20 +339,6 @@
         return any(any(k in m for k in keys) for m in self.maps)
 
     def swap_with(self, other: 'ConfigurationView') -> None:
-=======
-    def clear(self):
-        # type: () -> None
-        """Remove all changes, but keep defaults."""
-        self.changes.clear()
-
-    def __contains__(self, key):
-        # type: (str) -> bool
-        keys = self._to_keys(key)
-        return any(any(k in m for k in keys) for m in self.maps)
-
-    def swap_with(self, other):
-        # type: (ConfigurationView) -> None
->>>>>>> 9c83c3f9
         changes = other.__dict__['changes']
         defaults = other.__dict__['defaults']
         self.__dict__.update(
@@ -742,16 +406,11 @@
 
     max_heap_percent_overload = 15
 
-<<<<<<< HEAD
     def __init__(self,
                  maxlen: Optional[int]=0,
-                 minlen: Optional[int]=0,
                  expires: Optional[int]=0,
-                 data: Optional[DictArgument]=None) -> None:
-=======
-    def __init__(self, maxlen=0, expires=0, data=None, minlen=0):
-        # type: (int, float, Mapping, int) -> None
->>>>>>> 9c83c3f9
+                 data: Optional[DictArgument]=None,
+                 minlen: Optional[int]=0) -> None:
         self.maxlen = 0 if maxlen is None else maxlen
         self.minlen = 0 if minlen is None else minlen
         self.expires = 0 if expires is None else expires
@@ -759,12 +418,9 @@
         # type: Mapping[str, Any]
         self._data = {}
 
-<<<<<<< HEAD
         # type: Sequence[Tuple[float, Any]]
         self._heap = []
 
-=======
->>>>>>> 9c83c3f9
         if data:
             # import items from data
             self.update(data)
@@ -775,9 +431,8 @@
         if self.expires < 0:
             raise ValueError('expires cannot be negative!')
 
-<<<<<<< HEAD
     def _refresh_heap(self) -> None:
-        """Time consuming recreating of heap. Do not run this too often."""
+        """Time consuming recreating of heap. Don't run this too often."""
         self._heap[:] = [entry for entry in self._data.values()]
         heapify(self._heap)
 
@@ -786,31 +441,11 @@
             self._refresh_heap()
 
     def clear(self) -> None:
-=======
-    def _refresh_heap(self):
-        # type: () -> None
-        """Time consuming recreating of heap.  Don't run this too often."""
-        self._heap[:] = [entry for entry in values(self._data)]
-        heapify(self._heap)
-
-    def _maybe_refresh_heap(self):
-        # type: () -> None
-        if self._heap_overload >= self.max_heap_percent_overload:
-            self._refresh_heap()
-
-    def clear(self):
-        # type: () -> None
->>>>>>> 9c83c3f9
         """Clear all data, start from scratch again."""
         self._data.clear()
         self._heap[:] = []
 
-<<<<<<< HEAD
     def add(self, item: Any, now: Optional[float]=None) -> None:
-=======
-    def add(self, item, now=None):
-        # type: (Any, float) -> None
->>>>>>> 9c83c3f9
         """Add a new item, or reset the expiry time of an existing item."""
         now = now or time.time()
         if item in self._data:
@@ -821,12 +456,7 @@
         if self.maxlen and len(self._data) >= self.maxlen:
             self.purge()
 
-<<<<<<< HEAD
     def update(self, other: Optional[DictArgument]) -> None:
-=======
-    def update(self, other):
-        # type: (Iterable) -> None
->>>>>>> 9c83c3f9
         """Update this set from other LimitedSet, dict or iterable."""
         if not other:
             return
@@ -852,24 +482,13 @@
             for obj in other:
                 self.add(obj)
 
-<<<<<<< HEAD
     def discard(self, item: Any) -> None:
         # mark an existing item as removed. If KeyError is not found, pass.
-=======
-    def discard(self, item):
-        # type: (Any) -> None
-        # mark an existing item as removed.  If KeyError is not found, pass.
->>>>>>> 9c83c3f9
         self._data.pop(item, None)
         self._maybe_refresh_heap()
     pop_value = discard
 
-<<<<<<< HEAD
     def purge(self, now: Optional[float]=None) -> None:
-=======
-    def purge(self, now=None):
-        # type: (float) -> None
->>>>>>> 9c83c3f9
         """Check oldest items and remove them if needed.
 
         Arguments:
@@ -889,12 +508,7 @@
                     break  # oldest item hasn't expired yet
                 self.pop()
 
-<<<<<<< HEAD
     def pop(self, default: Optional[Any]=None) -> None:
-=======
-    def pop(self, default=None):
-        # type: (Any) -> Any
->>>>>>> 9c83c3f9
         """Remove and return the oldest item, or :const:`None` when empty."""
         while self._heap:
             _, item = heappop(self._heap)
@@ -906,12 +520,7 @@
                 return item
         return default
 
-<<<<<<< HEAD
     def as_dict(self) -> Dict:
-=======
-    def as_dict(self):
-        # type: () -> Dict
->>>>>>> 9c83c3f9
         """Whole set as serializable dictionary.
 
         Example:
@@ -926,7 +535,6 @@
         """
         return {key: inserted for inserted, key in self._data.values()}
 
-<<<<<<< HEAD
     def __eq__(self, other: 'LimitedSet') -> bool:
         return self._data == other._data
 
@@ -934,23 +542,10 @@
         return not self.__eq__(other)
 
     def __repr__(self) -> str:
-=======
-    def __eq__(self, other):
-        # type: (Any) -> bool
-        return self._data == other._data
-
-    def __ne__(self, other):
-        # type: (Any) -> bool
-        return not self.__eq__(other)
-
-    def __repr__(self):
-        # type: () -> str
->>>>>>> 9c83c3f9
         return REPR_LIMITED_SET.format(
             self, name=type(self).__name__, size=len(self),
         )
 
-<<<<<<< HEAD
     def __iter__(self) -> Iterable[Any]:
         return (i for _, i in sorted(self._data.values()))
 
@@ -965,76 +560,31 @@
             self.maxlen, self.expires, self.as_dict(), self.minlen)
 
     def __bool__(self) -> bool:
-=======
-    def __iter__(self):
-        # type: () -> Iterable
-        return (i for _, i in sorted(values(self._data)))
-
-    def __len__(self):
-        # type: () -> int
-        return len(self._data)
-
-    def __contains__(self, key):
-        # type: (Any) -> bool
-        return key in self._data
-
-    def __reduce__(self):
-        # type: () -> Any
-        return self.__class__, (
-            self.maxlen, self.expires, self.as_dict(), self.minlen)
-
-    def __bool__(self):
-        # type: () -> bool
->>>>>>> 9c83c3f9
         return bool(self._data)
 
     @property
-<<<<<<< HEAD
     def _heap_overload(self) -> float:
-=======
-    def _heap_overload(self):
-        # type: () -> float
->>>>>>> 9c83c3f9
         """Compute how much is heap bigger than data [percents]."""
         return len(self._heap) * 100 / max(len(self._data), 1) - 100
 MutableSet.register(LimitedSet)
 
 
-<<<<<<< HEAD
 class Evictable:
-=======
-class Evictable(object):
     """Mixin for classes supporting the ``evict`` method."""
->>>>>>> 9c83c3f9
 
     Empty = Empty  # type: Exception
 
-<<<<<<< HEAD
     def evict(self) -> None:
         """Force evict until maxsize is enforced."""
         self._evict(range=count)
 
-    def _evict(self, limit: int=100, range: Callable=range) -> None:
-=======
-    def evict(self):
-        # type: () -> None
-        """Force evict until maxsize is enforced."""
-        self._evict(range=count)
-
     def _evict(self, limit=100, range=range):
-        # type: (int) -> None
->>>>>>> 9c83c3f9
         try:
             [self._evict1() for _ in range(limit)]
         except IndexError:
             pass
 
-<<<<<<< HEAD
     def _evict1(self) -> None:
-=======
-    def _evict1(self):
-        # type: () -> None
->>>>>>> 9c83c3f9
         if self._evictcount <= self.maxsize:
             raise IndexError()
         try:
@@ -1046,16 +596,11 @@
 class Messagebuffer(Evictable):
     """A buffer of pending messages."""
 
-<<<<<<< HEAD
+    Empty = Empty
+
     def __init__(self,
                  maxsize: Optional[int],
                  iterable: Optional[Iterable]=None, deque: Any=deque) -> None:
-=======
-    Empty = Empty
-
-    def __init__(self, maxsize, iterable=None, deque=deque):
-        # type: (int, Iterable, Any) -> None
->>>>>>> 9c83c3f9
         self.maxsize = maxsize
         self.data = deque(iterable or [])  # type: deque
 
@@ -1064,7 +609,6 @@
         self._len = self.data.__len__      # type: Callable[[], int]
         self._extend = self.data.extend    # type: Callable[[Iterable], None]
 
-<<<<<<< HEAD
     def put(self, item: Any) -> None:
         self._append(item)
         self.maxsize and self._evict()
@@ -1074,20 +618,6 @@
         self.maxsize and self._evict()
 
     def take(self, *default: Tuple[Any]) -> Any:
-=======
-    def put(self, item):
-        # type: (Any) -> None
-        self._append(item)
-        self.maxsize and self._evict()
-
-    def extend(self, it):
-        # type: (Iterable) -> None
-        self._extend(it)
-        self.maxsize and self._evict()
-
-    def take(self, *default):
-        # type: (*Any) -> Any
->>>>>>> 9c83c3f9
         try:
             return self._pop()
         except IndexError:
@@ -1095,36 +625,21 @@
                 return default[0]
             raise self.Empty()
 
-<<<<<<< HEAD
     def _pop_to_evict(self) -> Any:
         return self.take()
 
     def __repr__(self) -> str:
-=======
-    def _pop_to_evict(self):
-        # type: () -> None
-        return self.take()
-
-    def __repr__(self):
-        # type: () -> str
->>>>>>> 9c83c3f9
         return '<{0}: {1}/{2}>'.format(
             type(self).__name__, len(self), self.maxsize,
         )
 
-<<<<<<< HEAD
     def __iter__(self) -> Iterator:
-=======
-    def __iter__(self):
-        # type: () -> Iterable
->>>>>>> 9c83c3f9
         while 1:
             try:
                 yield self._pop()
             except IndexError:
                 break
 
-<<<<<<< HEAD
     def __len__(self) -> int:
         return self._len()
 
@@ -1139,27 +654,6 @@
 
     @property
     def _evictcount(self) -> int:
-=======
-    def __len__(self):
-        # type: () -> int
-        return self._len()
-
-    def __contains__(self, item):
-        # type: () -> bool
-        return item in self.data
-
-    def __reversed__(self):
-        # type: () -> Iterable
-        return reversed(self.data)
-
-    def __getitem__(self, index):
-        # type: (Any) -> Any
-        return self.data[index]
-
-    @property
-    def _evictcount(self):
-        # type: () -> int
->>>>>>> 9c83c3f9
         return len(self)
 Sequence.register(Messagebuffer)
 
@@ -1173,52 +667,31 @@
     total = 0
     bufmaxsize = None
 
-<<<<<<< HEAD
     def __init__(self,
                  maxsize: Optional[int],
                  iterable: Optional[Iterable]=None,
                  bufmaxsize: Optional[int]=1000) -> None:
         super().__init__()
-=======
-    def __init__(self, maxsize, iterable=None, bufmaxsize=1000):
-        # type: (int, Iterable, int) -> None
-        super(BufferMap, self).__init__()
->>>>>>> 9c83c3f9
         self.maxsize = maxsize
         self.bufmaxsize = bufmaxsize
         if iterable:
             self.update(iterable)
 
-<<<<<<< HEAD
         # type: int
         self.total = sum(len(buf) for buf in self.items())
 
     def put(self, key: Any, item: Any) -> None:
-=======
-    def put(self, key, item):
-        # type: (Any, Any) -> None
->>>>>>> 9c83c3f9
         self._get_or_create_buffer(key).put(item)
         self.total += 1
         self.move_to_end(key)   # least recently used.
         self.maxsize and self._evict()
 
-<<<<<<< HEAD
     def extend(self, key: Any, it: Iterable) -> None:
-=======
-    def extend(self, key, it):
-        # type: (Any, Iterable) -> None
->>>>>>> 9c83c3f9
         self._get_or_create_buffer(key).extend(it)
         self.total += len(it)
         self.maxsize and self._evict()
 
-<<<<<<< HEAD
     def take(self, key: Any, *default: Tuple[Any]) -> Any:
-=======
-    def take(self, key, *default):
-        # type: (Any, *Any) -> Any
->>>>>>> 9c83c3f9
         item, throw = None, False
         try:
             buf = self[key]
@@ -1239,19 +712,13 @@
             raise self.Empty()
         return item
 
-<<<<<<< HEAD
     def _get_or_create_buffer(self, key: Any) -> Messagebuffer:
-=======
-    def _get_or_create_buffer(self, key):
-        # type: (Any) -> Messagebuffer
->>>>>>> 9c83c3f9
         try:
             return self[key]
         except KeyError:
             buf = self[key] = self._new_buffer()
             return buf
 
-<<<<<<< HEAD
     def _new_buffer(self) -> Messagebuffer:
         return self.Buffer(maxsize=self.bufmaxsize)
 
@@ -1260,19 +727,6 @@
 
     def _pop_to_evict(self) -> None:
         for i in range(100):
-=======
-    def _new_buffer(self):
-        # type: () -> Messagebuffer
-        return self.Buffer(maxsize=self.bufmaxsize)
-
-    def _LRUpop(self, *default):
-        # type: (*Any) -> Any
-        return self[self._LRUkey()].take(*default)
-
-    def _pop_to_evict(self):
-        # type: () -> None
-        for _ in range(100):
->>>>>>> 9c83c3f9
             key = self._LRUkey()
             buf = self[key]
             try:
@@ -1291,21 +745,11 @@
                     self.move_to_end(key)
                 break
 
-<<<<<<< HEAD
     def __repr__(self) -> str:
-=======
-    def __repr__(self):
-        # type: () -> str
->>>>>>> 9c83c3f9
         return '<{0}: {1}/{2}>'.format(
             type(self).__name__, self.total, self.maxsize,
         )
 
     @property
-<<<<<<< HEAD
     def _evictcount(self) -> int:
-=======
-    def _evictcount(self):
-        # type: () -> int
->>>>>>> 9c83c3f9
         return self.total