--- conflicted
+++ resolved
@@ -4,13 +4,7 @@
 Don't import from here directly anymore, as these are only
 here for backwards compatibility.
 """
-<<<<<<< HEAD
-from .functional import memoize
-=======
-from __future__ import absolute_import, print_function, unicode_literals
-import sys
 from .functional import memoize  # noqa
->>>>>>> 28eb9095
 from .nodenames import worker_direct, nodename, nodesplit
 
 __all__ = ['worker_direct', 'gen_task_name', 'nodename', 'nodesplit',
