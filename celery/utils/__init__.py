--- conflicted
+++ resolved
@@ -4,12 +4,11 @@
 Do not import from here directly anymore, as these are only
 here for backwards compatibility.
 """
-from .functional import memoize  # noqa
-
+from .functional import memoize
 from .nodenames import worker_direct, nodename, nodesplit
 
 __all__ = ['worker_direct', 'gen_task_name', 'nodename', 'nodesplit',
-           'cached_property', 'uuid']
+           'cached_property', 'uuid', 'memoize']
 
 # ------------------------------------------------------------------------ #
 # > XXX Compat
@@ -18,10 +17,5 @@
     instantiate, import_from_cwd, gen_task_name,
 )
 from .functional import chunks, noop                    # noqa
-<<<<<<< HEAD
-from kombu.utils import cached_property, uuid   # noqa
-=======
-from kombu.utils.objects import cached_property
-from kombu.utils.uuid import uuid   # noqa
-gen_unique_id = uuid
->>>>>>> de180b75
+from kombu.utils.objects import cached_property         # noqa
+from kombu.utils.uuid import uuid                       # noqa