"""Django-specific customization."""
import os
import sys
import warnings

from kombu.utils.imports import symbol_by_name
from kombu.utils.objects import cached_property

from datetime import datetime
from importlib import import_module
from io import StringIO

from celery import _state
from celery import signals
from celery.exceptions import FixupWarning

__all__ = ['DjangoFixup', 'fixup']

ERR_NOT_INSTALLED = """\
Environment variable DJANGO_SETTINGS_MODULE is defined
but Django isn't installed.  Won't apply Django fix-ups!
"""


def _maybe_close_fd(fh):
    try:
        os.close(fh.fileno())
    except (AttributeError, OSError, TypeError):
        # TypeError added for celery#962
        pass


def fixup(app, env='DJANGO_SETTINGS_MODULE'):
    """Install Django fixup if settings module environment is set."""
    SETTINGS_MODULE = os.environ.get(env)
    if SETTINGS_MODULE and 'django' not in app.loader_cls.lower():
        try:
            import django  # noqa
        except ImportError:
            warnings.warn(FixupWarning(ERR_NOT_INSTALLED))
        else:
            return DjangoFixup(app).install()


<<<<<<< HEAD
class DjangoFixup:
=======
class DjangoFixup(object):
    """Fixup installed when using Django."""
>>>>>>> 9c83c3f9

    def __init__(self, app):
        self.app = app
        if _state.default_app is None:
            self.app.set_default()
        self._worker_fixup = None

    def install(self):
        # Need to add project directory to path
        sys.path.append(os.getcwd())

        self._settings = symbol_by_name('django.conf:settings')
        self.app.loader.now = self.now

        signals.import_modules.connect(self.on_import_modules)
        signals.worker_init.connect(self.on_worker_init)
        return self

    @property
    def worker_fixup(self):
        if self._worker_fixup is None:
            self._worker_fixup = DjangoWorkerFixup(self.app)
        return self._worker_fixup

    @worker_fixup.setter
    def worker_fixup(self, value):
        self._worker_fixup = value

    def on_import_modules(self, **kwargs):
        # call django.setup() before task modules are imported
        self.worker_fixup.validate_models()

    def on_worker_init(self, **kwargs):
        self.worker_fixup.install()

    def now(self, utc=False):
        return datetime.utcnow() if utc else self._now()

    def autodiscover_tasks(self):
        from django.apps import apps
        return [config.name for config in apps.get_app_configs()]

    @cached_property
    def _now(self):
        return symbol_by_name('django.utils.timezone:now')


class DjangoWorkerFixup:
    _db_recycles = 0

    def __init__(self, app):
        self.app = app
        self.db_reuse_max = self.app.conf.get('CELERY_DB_REUSE_MAX', None)
        self._db = import_module('django.db')
        self._cache = import_module('django.core.cache')
        self._settings = symbol_by_name('django.conf:settings')

        self.interface_errors = (
            symbol_by_name('django.db.utils.InterfaceError'),
        )
        self.DatabaseError = symbol_by_name('django.db:DatabaseError')

    def django_setup(self):
        import django
        django.setup()

    def validate_models(self):
        from django.core.checks import run_checks
        self.django_setup()
        run_checks()

    def install(self):
        signals.beat_embedded_init.connect(self.close_database)
        signals.worker_ready.connect(self.on_worker_ready)
        signals.task_prerun.connect(self.on_task_prerun)
        signals.task_postrun.connect(self.on_task_postrun)
        signals.worker_process_init.connect(self.on_worker_process_init)
        self.close_database()
        self.close_cache()
        return self

    def on_worker_process_init(self, **kwargs):
        # Child process must validate models again if on Windows,
        # or if they were started using execv.
        if os.environ.get('FORKED_BY_MULTIPROCESSING'):
            self.validate_models()

        # close connections:
        # the parent process may have established these,
        # so need to close them.

        # calling db.close() on some DB connections will cause
        # the inherited DB conn to also get broken in the parent
        # process so we need to remove it without triggering any
        # network IO that close() might cause.
        for c in self._db.connections.all():
            if c and c.connection:
                self._maybe_close_db_fd(c.connection)

        # use the _ version to avoid DB_REUSE preventing the conn.close() call
        self._close_database()
        self.close_cache()

    def _maybe_close_db_fd(self, fd):
        try:
            _maybe_close_fd(fd)
        except self.interface_errors:
            pass

    def on_task_prerun(self, sender, **kwargs):
        """Called before every task."""
        if not getattr(sender.request, 'is_eager', False):
            self.close_database()

    def on_task_postrun(self, sender, **kwargs):
        # See http://groups.google.com/group/django-users/
        #            browse_thread/thread/78200863d0c07c6d/
        if not getattr(sender.request, 'is_eager', False):
            self.close_database()
            self.close_cache()

    def close_database(self, **kwargs):
        if not self.db_reuse_max:
            return self._close_database()
        if self._db_recycles >= self.db_reuse_max * 2:
            self._db_recycles = 0
            self._close_database()
        self._db_recycles += 1

    def _close_database(self):
        for conn in self._db.connections.all():
            try:
                conn.close()
            except self.interface_errors:
                pass
            except self.DatabaseError as exc:
                str_exc = str(exc)
                if 'closed' not in str_exc and 'not connected' not in str_exc:
                    raise

    def close_cache(self):
        try:
            self._cache.cache.close()
        except (TypeError, AttributeError):
            pass

    def on_worker_ready(self, **kwargs):
        if self._settings.DEBUG:
            warnings.warn('Using settings.DEBUG leads to a memory leak, never '
                          'use this setting in production environments!')<|MERGE_RESOLUTION|>--- conflicted
+++ resolved
@@ -8,7 +8,6 @@
 
 from datetime import datetime
 from importlib import import_module
-from io import StringIO
 
 from celery import _state
 from celery import signals
@@ -42,12 +41,8 @@
             return DjangoFixup(app).install()
 
 
-<<<<<<< HEAD
 class DjangoFixup:
-=======
-class DjangoFixup(object):
     """Fixup installed when using Django."""
->>>>>>> 9c83c3f9
 
     def __init__(self, app):
         self.app = app
