--- conflicted
+++ resolved
@@ -25,35 +25,6 @@
     'eventlet_pool_postshutdown', 'eventlet_pool_apply',
 ]
 
-<<<<<<< HEAD
-before_task_publish = Signal(providing_args=[
-    'body', 'exchange', 'routing_key', 'headers', 'properties',
-    'declare', 'retry_policy',
-])
-after_task_publish = Signal(providing_args=[
-    'body', 'exchange', 'routing_key',
-])
-task_prerun = Signal(providing_args=['task_id', 'task', 'args', 'kwargs'])
-task_postrun = Signal(providing_args=[
-    'task_id', 'task', 'args', 'kwargs', 'retval',
-])
-task_success = Signal(providing_args=['result'])
-task_retry = Signal(providing_args=[
-    'request', 'reason', 'einfo',
-])
-task_failure = Signal(providing_args=[
-    'task_id', 'exception', 'args', 'kwargs', 'traceback', 'einfo',
-])
-task_revoked = Signal(providing_args=[
-    'request', 'terminated', 'signum', 'expired',
-])
-task_rejected = Signal(providing_args=[
-    'message', 'exc',
-])
-task_unknown = Signal(providing_args=[
-    'message', 'exc', 'name', 'id',
-])
-=======
 # - Task
 before_task_publish = Signal(
     name='before_task_publish',
@@ -109,7 +80,6 @@
         'task_id', 'task', 'args', 'kwargs', 'eta', 'taskset',
     },
 )
->>>>>>> b5b64945
 
 # - Prorgam: `celery worker`
 celeryd_init = Signal(
