"""Distributed Task Queue."""
# :copyright: (c) 2016-20206 Asif Saif Uddin, celery core and individual
#                 contributors, All rights reserved.
# :copyright: (c) 2015-2016 Ask Solem.  All rights reserved.
# :copyright: (c) 2012-2014 GoPivotal, Inc., All rights reserved.
# :copyright: (c) 2009 - 2012 Ask Solem and individual contributors,
#                 All rights reserved.
# :license:   BSD (3 Clause), see LICENSE for more details.

import os
import re
import sys
from collections import namedtuple

# Lazy loading
from . import local  # noqa

SERIES = 'cliffs'

__version__ = '4.4.7'
__author__ = 'Ask Solem'
__contact__ = 'auvipy@gmail.com'
__homepage__ = 'http://celeryproject.org'
__docformat__ = 'restructuredtext'
__keywords__ = 'task job queue distributed messaging actor'

# -eof meta-

__all__ = (
    'Celery', 'bugreport', 'shared_task', 'task', 'Task',
    'current_app', 'current_task', 'maybe_signature',
    'chain', 'chord', 'chunks', 'group', 'signature',
    'xmap', 'xstarmap', 'uuid',
)

VERSION_BANNER = f'{__version__} ({SERIES})'

version_info_t = namedtuple('version_info_t', (
    'major', 'minor', 'micro', 'releaselevel', 'serial',
))

# bumpversion can only search for {current_version}
# so we have to parse the version here.
_temp = re.match(
    r'(\d+)\.(\d+).(\d+)(.+)?', __version__).groups()
VERSION = version_info = version_info_t(
    int(_temp[0]), int(_temp[1]), int(_temp[2]), _temp[3] or '', '')
del _temp
del re

if os.environ.get('C_IMPDEBUG'):  # pragma: no cover
    import builtins

    def debug_import(name, locals=None, globals=None,
                     fromlist=None, level=-1, real_import=builtins.__import__):
        glob = globals or getattr(sys, 'emarfteg_'[::-1])(1).f_globals
        importer_name = glob and glob.get('__name__') or 'unknown'
        print(f'-- {importer_name} imports {name}')
        return real_import(name, locals, globals, fromlist, level)
    builtins.__import__ = debug_import

# This is never executed, but tricks static analyzers (PyDev, PyCharm,
# pylint, etc.) into knowing the types of these symbols, and what
# they contain.
STATICA_HACK = True
globals()['kcah_acitats'[::-1].upper()] = False
if STATICA_HACK:  # pragma: no cover
    from celery._state import current_app, current_task  # noqa
    from celery.app import shared_task  # noqa
    from celery.app.base import Celery  # noqa
    from celery.app.task import Task  # noqa
    from celery.app.utils import bugreport  # noqa
    from celery.canvas import (chain, chord, chunks, group,  # noqa
                               maybe_signature, signature, subtask, xmap,
                               xstarmap)
    from celery.utils import uuid  # noqa

# Eventlet/gevent patching must happen before importing
# anything else, so these tools must be at top-level.


def _find_option_with_arg(argv, short_opts=None, long_opts=None):
    """Search argv for options specifying short and longopt alternatives.

    Returns:
        str: value for option found
    Raises:
        KeyError: if option not found.
    """
    for i, arg in enumerate(argv):
        if arg.startswith('-'):
            if long_opts and arg.startswith('--'):
                name, sep, val = arg.partition('=')
                if name in long_opts:
                    return val if sep else argv[i + 1]
            if short_opts and arg in short_opts:
                return argv[i + 1]
    raise KeyError('|'.join(short_opts or [] + long_opts or []))


def _patch_eventlet():
    import eventlet.debug

    eventlet.monkey_patch()
    blockdetect = float(os.environ.get('EVENTLET_NOBLOCK', 0))
    if blockdetect:
        eventlet.debug.hub_blocking_detection(blockdetect, blockdetect)


def _patch_gevent():
<<<<<<< HEAD
    import gevent
    from gevent import monkey
    from gevent import signal as gevent_signal
=======
    import gevent.monkey
    import gevent.signal
>>>>>>> c12e0888

    gevent.monkey.patch_all()
    if gevent.version_info[0] == 0:  # pragma: no cover
        # Signals aren't working in gevent versions <1.0,
        # and aren't monkey patched by patch_all()
        import signal

        signal.signal = gevent.signal


def maybe_patch_concurrency(argv=None, short_opts=None,
                            long_opts=None, patches=None):
    """Apply eventlet/gevent monkeypatches.

    With short and long opt alternatives that specify the command line
    option to set the pool, this makes sure that anything that needs
    to be patched is completed as early as possible.
    (e.g., eventlet/gevent monkey patches).
    """
    argv = argv if argv else sys.argv
    short_opts = short_opts if short_opts else ['-P']
    long_opts = long_opts if long_opts else ['--pool']
    patches = patches if patches else {'eventlet': _patch_eventlet,
                                       'gevent': _patch_gevent}
    try:
        pool = _find_option_with_arg(argv, short_opts, long_opts)
    except KeyError:
        pass
    else:
        try:
            patcher = patches[pool]
        except KeyError:
            pass
        else:
            patcher()

        # set up eventlet/gevent environments ASAP
        from celery import concurrency
        concurrency.get_implementation(pool)


# this just creates a new module, that imports stuff on first attribute
# access.  This makes the library faster to use.
old_module, new_module = local.recreate_module(  # pragma: no cover
    __name__,
    by_module={
        'celery.app': ['Celery', 'bugreport', 'shared_task'],
        'celery.app.task': ['Task'],
        'celery._state': ['current_app', 'current_task'],
        'celery.canvas': [
            'Signature', 'chain', 'chord', 'chunks', 'group',
            'signature', 'maybe_signature', 'subtask',
            'xmap', 'xstarmap',
        ],
        'celery.utils': ['uuid'],
    },
    direct={'task': 'celery.task'},
    __package__='celery', __file__=__file__,
    __path__=__path__, __doc__=__doc__, __version__=__version__,
    __author__=__author__, __contact__=__contact__,
    __homepage__=__homepage__, __docformat__=__docformat__, local=local,
    VERSION=VERSION, SERIES=SERIES, VERSION_BANNER=VERSION_BANNER,
    version_info_t=version_info_t,
    version_info=version_info,
    maybe_patch_concurrency=maybe_patch_concurrency,
    _find_option_with_arg=_find_option_with_arg,
)<|MERGE_RESOLUTION|>--- conflicted
+++ resolved
@@ -108,14 +108,8 @@
 
 
 def _patch_gevent():
-<<<<<<< HEAD
-    import gevent
-    from gevent import monkey
-    from gevent import signal as gevent_signal
-=======
     import gevent.monkey
     import gevent.signal
->>>>>>> c12e0888
 
     gevent.monkey.patch_all()
     if gevent.version_info[0] == 0:  # pragma: no cover
