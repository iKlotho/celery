from collections import defaultdict

from sqlalchemy import create_engine
from sqlalchemy.orm import sessionmaker
from sqlalchemy.ext.declarative import declarative_base

ResultModelBase = declarative_base()

_SETUP = defaultdict(lambda: False)
_ENGINES = {}
_MAKERS = {}


def get_engine(dburi, **kwargs):
    if dburi not in _ENGINES:
        _ENGINES[dburi] = create_engine(dburi, **kwargs)
    return _ENGINES[dburi]


def create_session(dburi, **kwargs):
    engine = get_engine(dburi, **kwargs)
    if dburi not in _MAKERS:
<<<<<<< HEAD
      _MAKERS[dburi] = sessionmaker(bind=engine)
=======
        _MAKERS[dburi] = sessionmaker(bind=engine)
>>>>>>> e84259f9
    return engine, _MAKERS[dburi]


def setup_results(engine):
    if not _SETUP["results"]:
        ResultModelBase.metadata.create_all(engine)
        _SETUP["results"] = True


def ResultSession(dburi, **kwargs):
    engine, session = create_session(dburi, **kwargs)
    setup_results(engine)
    return session()<|MERGE_RESOLUTION|>--- conflicted
+++ resolved
@@ -20,11 +20,7 @@
 def create_session(dburi, **kwargs):
     engine = get_engine(dburi, **kwargs)
     if dburi not in _MAKERS:
-<<<<<<< HEAD
-      _MAKERS[dburi] = sessionmaker(bind=engine)
-=======
         _MAKERS[dburi] = sessionmaker(bind=engine)
->>>>>>> e84259f9
     return engine, _MAKERS[dburi]
 
 
