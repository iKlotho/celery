# -*- coding: utf-8 -*-
"""Database models used by the SQLAlchemy result store backend."""
<<<<<<< HEAD
from datetime import datetime

=======
from __future__ import absolute_import, unicode_literals
>>>>>>> 28eb9095
import sqlalchemy as sa
from datetime import datetime
from sqlalchemy.types import PickleType
from celery import states
<<<<<<< HEAD

=======
from celery.five import python_2_unicode_compatible
>>>>>>> 28eb9095
from .session import ResultModelBase

__all__ = ['Task', 'TaskSet']


class Task(ResultModelBase):
    """Task result/status."""

    __tablename__ = 'celery_taskmeta'
    __table_args__ = {'sqlite_autoincrement': True}

    id = sa.Column(sa.Integer, sa.Sequence('task_id_sequence'),
                   primary_key=True, autoincrement=True)
    task_id = sa.Column(sa.String(155), unique=True)
    status = sa.Column(sa.String(50), default=states.PENDING)
    result = sa.Column(PickleType, nullable=True)
    date_done = sa.Column(sa.DateTime, default=datetime.utcnow,
                          onupdate=datetime.utcnow, nullable=True)
    traceback = sa.Column(sa.Text, nullable=True)

    def __init__(self, task_id):
        self.task_id = task_id

    def to_dict(self):
        return {
            'task_id': self.task_id,
            'status': self.status,
            'result': self.result,
            'traceback': self.traceback,
            'date_done': self.date_done,
        }

    def __repr__(self):
        return '<Task {0.task_id} state: {0.status}>'.format(self)


class TaskSet(ResultModelBase):
    """TaskSet result."""

    __tablename__ = 'celery_tasksetmeta'
    __table_args__ = {'sqlite_autoincrement': True}

    id = sa.Column(sa.Integer, sa.Sequence('taskset_id_sequence'),
                   autoincrement=True, primary_key=True)
    taskset_id = sa.Column(sa.String(155), unique=True)
    result = sa.Column(PickleType, nullable=True)
    date_done = sa.Column(sa.DateTime, default=datetime.utcnow,
                          nullable=True)

    def __init__(self, taskset_id, result):
        self.taskset_id = taskset_id
        self.result = result

    def to_dict(self):
        return {
            'taskset_id': self.taskset_id,
            'result': self.result,
            'date_done': self.date_done,
        }

    def __repr__(self):
        return '<TaskSet: {0.taskset_id}>'.format(self)<|MERGE_RESOLUTION|>--- conflicted
+++ resolved
@@ -1,20 +1,9 @@
 # -*- coding: utf-8 -*-
 """Database models used by the SQLAlchemy result store backend."""
-<<<<<<< HEAD
-from datetime import datetime
-
-=======
-from __future__ import absolute_import, unicode_literals
->>>>>>> 28eb9095
 import sqlalchemy as sa
 from datetime import datetime
 from sqlalchemy.types import PickleType
 from celery import states
-<<<<<<< HEAD
-
-=======
-from celery.five import python_2_unicode_compatible
->>>>>>> 28eb9095
 from .session import ResultModelBase
 
 __all__ = ['Task', 'TaskSet']
