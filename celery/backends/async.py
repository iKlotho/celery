"""Async I/O backend support utilities."""
import socket
import threading

from collections import deque
from time import monotonic, sleep
from weakref import WeakKeyDictionary
from queue import Empty

from kombu.utils.compat import detect_environment
from kombu.utils.objects import cached_property

from celery import states
from celery.exceptions import TimeoutError
<<<<<<< HEAD
=======
from celery.five import Empty, monotonic
from celery.utils.threads import THREAD_TIMEOUT_MAX

__all__ = [
    'AsyncBackendMixin', 'BaseResultConsumer', 'Drainer',
    'register_drainer',
]
>>>>>>> 9c83c3f9

drainers = {}


def register_drainer(name):
    """Decorator used to register a new result drainer type."""
    def _inner(cls):
        drainers[name] = cls
        return cls
    return _inner


@register_drainer('default')
<<<<<<< HEAD
class Drainer:
=======
class Drainer(object):
    """Result draining service."""
>>>>>>> 9c83c3f9

    def __init__(self, result_consumer):
        self.result_consumer = result_consumer

    def start(self):
        pass

    def stop(self):
        pass

    def drain_events_until(self, p, timeout=None, on_interval=None, wait=None):
        wait = wait or self.result_consumer.drain_events
        time_start = monotonic()

        while 1:
            # Total time spent may exceed a single call to wait()
            if timeout and monotonic() - time_start >= timeout:
                raise socket.timeout()
            try:
                yield self.wait_for(p, wait, timeout=1)
            except socket.timeout:
                pass
            if on_interval:
                on_interval()
            if p.ready:  # got event on the wanted channel.
                break

    def wait_for(self, p, wait, timeout=None):
        wait(timeout=timeout)


class greenletDrainer(Drainer):
    spawn = None
    _g = None

    def __init__(self, *args, **kwargs):
        super(greenletDrainer, self).__init__(*args, **kwargs)
        self._started = threading.Event()
        self._stopped = threading.Event()
        self._shutdown = threading.Event()

    def run(self):
        self._started.set()
        while not self._stopped.is_set():
            try:
                self.result_consumer.drain_events(timeout=1)
            except socket.timeout:
                pass
        self._shutdown.set()

    def start(self):
        if not self._started.is_set():
            self._g = self.spawn(self.run)
            self._started.wait()

    def stop(self):
        self._stopped.set()
        self._shutdown.wait(THREAD_TIMEOUT_MAX)

    def wait_for(self, p, wait, timeout=None):
        self.start()
        if not p.ready:
            sleep(0)


@register_drainer('eventlet')
class eventletDrainer(greenletDrainer):

    @cached_property
    def spawn(self):
        from eventlet import spawn
        return spawn


@register_drainer('gevent')
class geventDrainer(greenletDrainer):

    @cached_property
    def spawn(self):
        from gevent import spawn
        return spawn


<<<<<<< HEAD
class AsyncBackendMixin:
=======
class AsyncBackendMixin(object):
    """Mixin for backends that enables the async API."""
>>>>>>> 9c83c3f9

    def _collect_into(self, result, bucket):
        self.result_consumer.buckets[result] = bucket

    def iter_native(self, result, no_ack=True, **kwargs):
        self._ensure_not_eager()

        results = result.results
        if not results:
            raise StopIteration()

        # we tell the result consumer to put consumed results
        # into these buckets.
        bucket = deque()
        for node in results:
            if node._cache:
                bucket.append(node)
            else:
                self._collect_into(node, bucket)

        for _ in self._wait_for_pending(result, no_ack=no_ack, **kwargs):
            while bucket:
                node = bucket.popleft()
                yield node.id, node._cache
        while bucket:
            node = bucket.popleft()
            yield node.id, node._cache

    def add_pending_result(self, result, weak=False, start_drainer=True):
        if start_drainer:
            self.result_consumer.drainer.start()
        try:
            self._maybe_resolve_from_buffer(result)
        except Empty:
            self._add_pending_result(result.id, result, weak=weak)
        return result

    def _maybe_resolve_from_buffer(self, result):
        result._maybe_set_cache(self._pending_messages.take(result.id))

    def _add_pending_result(self, task_id, result, weak=False):
        concrete, weak_ = self._pending_results
        if task_id not in weak_ and result.id not in concrete:
            (weak_ if weak else concrete)[task_id] = result
            self.result_consumer.consume_from(task_id)

    def add_pending_results(self, results, weak=False):
        self.result_consumer.drainer.start()
        return [self.add_pending_result(result, weak=weak, start_drainer=False)
                for result in results]

    def remove_pending_result(self, result):
        self._remove_pending_result(result.id)
        self.on_result_fulfilled(result)
        return result

    def _remove_pending_result(self, task_id):
        for map in self._pending_results:
            map.pop(task_id, None)

    def on_result_fulfilled(self, result):
        self.result_consumer.cancel_for(result.id)

    def wait_for_pending(self, result,
                         callback=None, propagate=True, **kwargs):
        self._ensure_not_eager()
        for _ in self._wait_for_pending(result, **kwargs):
            pass
        return result.maybe_throw(callback=callback, propagate=propagate)

    def _wait_for_pending(self, result,
                          timeout=None, on_interval=None, on_message=None,
                          **kwargs):
        return self.result_consumer._wait_for_pending(
            result, timeout=timeout,
            on_interval=on_interval, on_message=on_message,
        )

    @property
    def is_async(self):
        return True


<<<<<<< HEAD
class BaseResultConsumer:
=======
class BaseResultConsumer(object):
    """Manager responsible for consuming result messages."""
>>>>>>> 9c83c3f9

    def __init__(self, backend, app, accept,
                 pending_results, pending_messages):
        self.backend = backend
        self.app = app
        self.accept = accept
        self._pending_results = pending_results
        self._pending_messages = pending_messages
        self.on_message = None
        self.buckets = WeakKeyDictionary()
        self.drainer = drainers[detect_environment()](self)

    def start(self, initial_task_id, **kwargs):
        raise NotImplementedError()

    def stop(self):
        pass

    def drain_events(self, timeout=None):
        raise NotImplementedError()

    def consume_from(self, task_id):
        raise NotImplementedError()

    def cancel_for(self, task_id):
        raise NotImplementedError()

    def _after_fork(self):
        self.buckets.clear()
        self.buckets = WeakKeyDictionary()
        self.on_message = None
        self.on_after_fork()

    def on_after_fork(self):
        pass

    def drain_events_until(self, p, timeout=None, on_interval=None):
        return self.drainer.drain_events_until(
            p, timeout=timeout, on_interval=on_interval)

    def _wait_for_pending(self, result,
                          timeout=None, on_interval=None, on_message=None,
                          **kwargs):
        self.on_wait_for_pending(result, timeout=timeout, **kwargs)
        prev_on_m, self.on_message = self.on_message, on_message
        try:
            for _ in self.drain_events_until(
                    result.on_ready, timeout=timeout,
                    on_interval=on_interval):
                yield
                sleep(0)
        except socket.timeout:
            raise TimeoutError('The operation timed out.')
        finally:
            self.on_message = prev_on_m

    def on_wait_for_pending(self, result, timeout=None, **kwargs):
        pass

    def on_out_of_band_result(self, message):
        self.on_state_change(message.payload, message)

    def _get_pending_result(self, task_id):
        for mapping in self._pending_results:
            try:
                return mapping[task_id]
            except KeyError:
                pass
        raise KeyError(task_id)

    def on_state_change(self, meta, message):
        if self.on_message:
            self.on_message(meta)
        if meta['status'] in states.READY_STATES:
            task_id = meta['task_id']
            try:
                result = self._get_pending_result(task_id)
            except KeyError:
                # send to buffer in case we received this result
                # before it was added to _pending_results.
                self._pending_messages.put(task_id, meta)
            else:
                result._maybe_set_cache(meta)
                buckets = self.buckets
                try:
                    # remove bucket for this result, since it's fulfilled
                    bucket = buckets.pop(result)
                except KeyError:
                    pass
                else:
                    # send to waiter via bucket
                    bucket.append(result)
        sleep(0)<|MERGE_RESOLUTION|>--- conflicted
+++ resolved
@@ -12,16 +12,12 @@
 
 from celery import states
 from celery.exceptions import TimeoutError
-<<<<<<< HEAD
-=======
-from celery.five import Empty, monotonic
 from celery.utils.threads import THREAD_TIMEOUT_MAX
 
 __all__ = [
     'AsyncBackendMixin', 'BaseResultConsumer', 'Drainer',
     'register_drainer',
 ]
->>>>>>> 9c83c3f9
 
 drainers = {}
 
@@ -35,12 +31,8 @@
 
 
 @register_drainer('default')
-<<<<<<< HEAD
 class Drainer:
-=======
-class Drainer(object):
     """Result draining service."""
->>>>>>> 9c83c3f9
 
     def __init__(self, result_consumer):
         self.result_consumer = result_consumer
@@ -124,12 +116,8 @@
         return spawn
 
 
-<<<<<<< HEAD
 class AsyncBackendMixin:
-=======
-class AsyncBackendMixin(object):
     """Mixin for backends that enables the async API."""
->>>>>>> 9c83c3f9
 
     def _collect_into(self, result, bucket):
         self.result_consumer.buckets[result] = bucket
@@ -213,12 +201,8 @@
         return True
 
 
-<<<<<<< HEAD
 class BaseResultConsumer:
-=======
-class BaseResultConsumer(object):
     """Manager responsible for consuming result messages."""
->>>>>>> 9c83c3f9
 
     def __init__(self, backend, app, accept,
                  pending_results, pending_messages):
