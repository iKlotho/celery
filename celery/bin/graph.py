--- conflicted
+++ resolved
@@ -3,14 +3,7 @@
 
 .. program:: celery graph
 """
-<<<<<<< HEAD
 from operator import itemgetter
-
-=======
-from __future__ import absolute_import, unicode_literals
-from operator import itemgetter
-from celery.five import items, python_2_unicode_compatible
->>>>>>> 28eb9095
 from celery.utils.graph import DependencyGraph, GraphFormatter
 from .base import Command
 
