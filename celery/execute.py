import sys
import inspect
import traceback
from datetime import datetime, timedelta

from carrot.connection import DjangoBrokerConnection
from billiard.utils.functional import curry

from celery import signals
from celery.conf import AMQP_CONNECTION_TIMEOUT
from celery.utils import gen_unique_id, noop, fun_takes_kwargs
from celery.result import AsyncResult, EagerResult
from celery.registry import tasks
from celery.messaging import TaskPublisher
from celery.exceptions import RetryTaskError
from celery.datastructures import ExceptionInfo
<<<<<<< HEAD
from celery.backends import default_backend
from celery.loaders import current_loader
from celery.statistics import TaskTimerStats
from celery import signals
import sys
import inspect
import warnings
import traceback
=======
>>>>>>> 19a2a5a5


def apply_async(task, args=None, kwargs=None, countdown=None, eta=None,
        routing_key=None, exchange=None, task_id=None,
        immediate=None, mandatory=None, priority=None, connection=None,
        connect_timeout=AMQP_CONNECTION_TIMEOUT, serializer=None, **opts):
    """Run a task asynchronously by the celery daemon(s).

    :param task: The task to run (a callable object, or a :class:`Task`
        instance

    :param args: The positional arguments to pass on to the task (a ``list``).

    :param kwargs: The keyword arguments to pass on to the task (a ``dict``)

    :param countdown: Number of seconds into the future that the task should
        execute. Defaults to immediate delivery (Do not confuse that with
        the ``immediate`` setting, they are unrelated).

    :param eta: A :class:`datetime.datetime` object that describes the
        absolute time when the task should execute. May not be specified
        if ``countdown`` is also supplied. (Do not confuse this with the
        ``immediate`` setting, they are unrelated).

    :keyword routing_key: The routing key used to route the task to a worker
        server.

    :keyword exchange: The named exchange to send the task to. Defaults to
        :attr:`celery.task.base.Task.exchange`.

    :keyword immediate: Request immediate delivery. Will raise an exception
        if the task cannot be routed to a worker immediately.
        (Do not confuse this parameter with the ``countdown`` and ``eta``
        settings, as they are unrelated).

    :keyword mandatory: Mandatory routing. Raises an exception if there's
        no running workers able to take on this task.

    :keyword connection: Re-use existing AMQP connection.
        The ``connect_timeout`` argument is not respected if this is set.

    :keyword connect_timeout: The timeout in seconds, before we give up
        on establishing a connection to the AMQP server.

    :keyword priority: The task priority, a number between ``0`` and ``9``.

    :keyword serializer: A string identifying the default serialization
        method to use. Defaults to the ``CELERY_TASK_SERIALIZER`` setting.
        Can be ``pickle`` ``json``, ``yaml``, or any custom serialization
        methods that have been registered with
        :mod:`carrot.serialization.registry`.

    **Note**: If the ``CELERY_ALWAYS_EAGER`` setting is set, it will be
    replaced by a local :func:`apply` call instead.

    """
    args = args or []
    kwargs = kwargs or {}
    routing_key = routing_key or getattr(task, "routing_key", None)
    exchange = exchange or getattr(task, "exchange", None)
    if immediate is None:
        immediate = getattr(task, "immediate", None)
    if mandatory is None:
        mandatory = getattr(task, "mandatory", None)
    if priority is None:
        priority = getattr(task, "priority", None)
    serializer = serializer or getattr(task, "serializer", None)
    taskset_id = opts.get("taskset_id")
    publisher = opts.get("publisher")
    retries = opts.get("retries", 0)
    if countdown:
        eta = datetime.now() + timedelta(seconds=countdown)

    from celery.conf import ALWAYS_EAGER
    if ALWAYS_EAGER:
        return apply(task, args, kwargs)

    need_to_close_connection = False
    if not publisher:
        if not connection:
            connection = DjangoBrokerConnection(
                            connect_timeout=connect_timeout)
            need_to_close_connection = True
        publisher = TaskPublisher(connection=connection)

    delay_task = publisher.delay_task
    if taskset_id:
        delay_task = curry(publisher.delay_task_in_set, taskset_id)

    task_id = delay_task(task.name, args, kwargs,
                         task_id=task_id, retries=retries,
                         routing_key=routing_key, exchange=exchange,
                         mandatory=mandatory, immediate=immediate,
                         serializer=serializer, priority=priority,
                         eta=eta)

    if need_to_close_connection:
        publisher.close()
        connection.close()

    return AsyncResult(task_id)


def delay_task(task_name, *args, **kwargs):
    """Delay a task for execution by the ``celery`` daemon.

    :param task_name: the name of a task registered in the task registry.

    :param \*args: positional arguments to pass on to the task.

    :param \*\*kwargs: keyword arguments to pass on to the task.

    :raises celery.exceptions.NotRegistered: exception if no such task
        has been registered in the task registry.

    :rtype: :class:`celery.result.AsyncResult`.

    Example

        >>> r = delay_task("update_record", name="George Constanza", age=32)
        >>> r.ready()
        True
        >>> r.result
        "Record was updated"

    """
    if task_name not in tasks:
        raise tasks.NotRegistered(
                "Task with name %s not registered in the task registry." % (
                    task_name))
    task = tasks[task_name]
    return apply_async(task, args, kwargs)


def apply(task, args, kwargs, **options):
    """Apply the task locally.

    This will block until the task completes, and returns a
    :class:`celery.result.EagerResult` instance.

    """
    args = args or []
    kwargs = kwargs or {}
    task_id = gen_unique_id()
    retries = options.get("retries", 0)

    # If it's a Task class we need to instantiate it, so it's callable.
    task = inspect.isclass(task) and task() or task

    default_kwargs = {"task_name": task.name,
                      "task_id": task_id,
                      "task_retries": retries,
                      "task_is_eager": True,
                      "logfile": None,
                      "loglevel": 0}
    supported_keys = fun_takes_kwargs(task.run, default_kwargs)
    extend_with = dict((key, val) for key, val in default_kwargs.items()
                            if key in supported_keys)
    kwargs.update(extend_with)

    trace = TaskTrace(task.name, task_id, args, kwargs, task=task)
    retval = trace.execute()

    return EagerResult(task_id, retval, trace.status,
                       traceback=trace.strtb)


class TraceInfo(object):
    def __init__(self, status="PENDING", retval=None, exc_info=None):
        self.status = status
        self.retval = retval
        self.exc_info = exc_info
        self.exc_type = None
        self.exc_value = None
        self.tb = None
        self.strtb = None
        if self.exc_info:
            self.exc_type, self.exc_value, self.tb = exc_info
            self.strtb = "\n".join(traceback.format_exception(*exc_info))

    @classmethod
    def trace(cls, fun, args, kwargs):
        """Trace the execution of a function, calling the appropiate callback
        if the function raises retry, an failure or returned successfully."""
        try:
            return cls("SUCCESS", retval=fun(*args, **kwargs))
        except (SystemExit, KeyboardInterrupt):
            raise
        except RetryTaskError, exc:
            return cls("RETRY", retval=exc, exc_info=sys.exc_info())
        except Exception, exc:
            return cls("FAILURE", retval=exc, exc_info=sys.exc_info())


class TaskTrace(object):

    def __init__(self, task_name, task_id, args, kwargs, task=None):
        self.task_id = task_id
        self.task_name = task_name
        self.args = args
        self.kwargs = kwargs
        self.task = task or tasks[self.task_name]
        self.status = "PENDING"
        self.strtb = None
        self._trace_handlers = {"FAILURE": self.handle_failure,
                                "RETRY": self.handle_retry,
                                "SUCCESS": self.handle_success}

    def __call__(self):
        return self.execute()

    def execute(self):
        signals.task_prerun.send(sender=self.task, task_id=self.task_id,
                                 task=self.task, args=self.args,
                                 kwargs=self.kwargs)
        retval = self._trace()

        signals.task_postrun.send(sender=self.task, task_id=self.task_id,
                                  task=self.task, args=self.args,
                                  kwargs=self.kwargs, retval=retval)
        return retval

    def _trace(self):
        trace = TraceInfo.trace(self.task, self.args, self.kwargs)
        self.status = trace.status
        self.strtb = trace.strtb
        handler = self._trace_handlers[trace.status]
        return handler(trace.retval, trace.exc_type, trace.tb, trace.strtb)

    def handle_success(self, retval, *args):
        """Handle successful execution."""
        self.task.on_success(retval, self.task_id, self.args, self.kwargs)
        return retval

    def handle_retry(self, exc, type_, tb, strtb):
        """Handle retry exception."""
        self.task.on_retry(exc, self.task_id, self.args, self.kwargs)

        # Create a simpler version of the RetryTaskError that stringifies
        # the original exception instead of including the exception instance.
        # This is for reporting the retry in logs, e-mail etc, while
        # guaranteeing pickleability.
        message, orig_exc = exc.args
        expanded_msg = "%s: %s" % (message, str(orig_exc))
        return ExceptionInfo((type_,
                              type_(expanded_msg, None),
                              tb))

    def handle_failure(self, exc, type_, tb, strtb):
        """Handle exception."""
        self.task.on_failure(exc, self.task_id, self.args, self.kwargs)
        return ExceptionInfo((type_, exc, tb))<|MERGE_RESOLUTION|>--- conflicted
+++ resolved
@@ -14,17 +14,6 @@
 from celery.messaging import TaskPublisher
 from celery.exceptions import RetryTaskError
 from celery.datastructures import ExceptionInfo
-<<<<<<< HEAD
-from celery.backends import default_backend
-from celery.loaders import current_loader
-from celery.statistics import TaskTimerStats
-from celery import signals
-import sys
-import inspect
-import warnings
-import traceback
-=======
->>>>>>> 19a2a5a5
 
 
 def apply_async(task, args=None, kwargs=None, countdown=None, eta=None,
