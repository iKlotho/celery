# -*- coding: utf-8 -*-
"""Composing task work-flows.

.. seealso:

    You should import these from :mod:`celery` and not this module.
"""
import itertools
import operator

from collections import MutableSequence, deque
from copy import deepcopy
from functools import partial as _partial, reduce
from operator import itemgetter

from kombu.utils.functional import fxrange, reprcall
from kombu.utils.objects import cached_property
from kombu.utils.uuid import uuid
from vine import barrier

from celery._state import current_app
from celery.result import GroupResult
from celery.utils import abstract
from celery.utils.functional import (
    maybe_list, is_list, _regen, regen, chunks as _chunks,
    seq_concat_seq, seq_concat_item,
)
from celery.utils.objects import getitem_property
from celery.utils.text import truncate, remove_repeating_from_task

__all__ = [
    'Signature', 'chain', 'xmap', 'xstarmap', 'chunks',
    'group', 'chord', 'signature', 'maybe_signature',
]


def maybe_unroll_group(g):
    """Unroll group with only one member."""
    # Issue #1656
    try:
        size = len(g.tasks)
    except TypeError:
        try:
            size = g.tasks.__length_hint__()
        except (AttributeError, TypeError):
            return g
        else:
            return list(g.tasks)[0] if size == 1 else g
    else:
        return g.tasks[0] if size == 1 else g


def task_name_from(task):
    return getattr(task, 'name', task)


def _upgrade(fields, sig):
    """Used by custom signatures in .from_dict, to keep common fields."""
    sig.update(chord_size=fields.get('chord_size'))
    return sig


@abstract.CallableSignature.register
class Signature(dict):
    """Task Signature.

    Class that wraps the arguments and execution options
    for a single task invocation.

    Used as the parts in a :class:`group` and other constructs,
    or to pass tasks around as callbacks while being compatible
    with serializers with a strict type subset.

    Signatures can also be created from tasks:

    - Using the ``.signature()`` method that has the same signature
      as ``Task.apply_async``:

        .. code-block:: pycon

            >>> add.signature(args=(1,), kwargs={'kw': 2}, options={})

    - or the ``.s()`` shortcut that works for star arguments:

        .. code-block:: pycon

            >>> add.s(1, kw=2)

    - the ``.s()`` shortcut does not allow you to specify execution options
      but there's a chaning `.set` method that returns the signature:

        .. code-block:: pycon

            >>> add.s(2, 2).set(countdown=10).set(expires=30).delay()

    Note:
        You should use :func:`~celery.signature` to create new signatures.
        The ``Signature`` class is the type returned by that function and
        should be used for ``isinstance`` checks for signatures.

    See Also:
        :ref:`guide-canvas` for the complete guide.

    Arguments:
        task (Task, str): Either a task class/instance, or the name of a task.
        args (Tuple): Positional arguments to apply.
        kwargs (Dict): Keyword arguments to apply.
        options (Dict): Additional options to :meth:`Task.apply_async`.

    Note:
        If the first argument is a :class:`dict`, the other
        arguments will be ignored and the values in the dict will be used
        instead::

            >>> s = signature('tasks.add', args=(2, 2))
            >>> signature(s)
            {'task': 'tasks.add', args=(2, 2), kwargs={}, options={}}
    """

    TYPES = {}
    _app = _type = None

    @classmethod
    def register_type(cls, name=None):
        def _inner(subclass):
            cls.TYPES[name or subclass.__name__] = subclass
            return subclass
        return _inner

    @classmethod
    def from_dict(cls, d, app=None):
        typ = d.get('subtask_type')
        if typ:
            target_cls = cls.TYPES[typ]
            if target_cls is not cls:
                return target_cls.from_dict(d, app=app)
        return Signature(d, app=app)

    def __init__(self, task=None, args=None, kwargs=None, options=None,
                 type=None, subtask_type=None, immutable=False,
                 app=None, **ex):
        self._app = app

        if isinstance(task, dict):
            super(Signature, self).__init__(task)  # works like dict(d)
        else:
            # Also supports using task class/instance instead of string name.
            try:
                task_name = task.name
            except AttributeError:
                task_name = task
            else:
                self._type = task

            super(Signature, self).__init__(
                task=task_name, args=tuple(args or ()),
                kwargs=kwargs or {},
                options=dict(options or {}, **ex),
                subtask_type=subtask_type,
                immutable=immutable,
                chord_size=None,
            )

    def __call__(self, *partial_args, **partial_kwargs):
        """Call the task directly (in the current process)."""
        args, kwargs, _ = self._merge(partial_args, partial_kwargs, None)
        return self.type(*args, **kwargs)

    def delay(self, *partial_args, **partial_kwargs):
        """Shortcut to :meth:`apply_async` using star arguments."""
        return self.apply_async(partial_args, partial_kwargs)

    def apply(self, args=(), kwargs={}, **options):
        """Call task locally.

        Same as :meth:`apply_async` but executed the task inline instead
        of sending a task message.
        """
        # For callbacks: extra args are prepended to the stored args.
        args, kwargs, options = self._merge(args, kwargs, options)
        return self.type.apply(args, kwargs, **options)

    def apply_async(self, args=(), kwargs={}, route_name=None, **options):
        """Apply this task asynchronously.

        Arguments:
            args (Tuple): Partial args to be prepended to the existing args.
            kwargs (Dict): Partial kwargs to be merged with existing kwargs.
            options (Dict): Partial options to be merged
                with existing options.

        Returns:
            ~@AsyncResult: promise of future evaluation.

        See also:
            :meth:`~@Task.apply_async` and the :ref:`guide-calling` guide.
        """
        try:
            _apply = self._apply_async
        except IndexError:  # pragma: no cover
            # no tasks for chain, etc to find type
            return
        # For callbacks: extra args are prepended to the stored args.
        if args or kwargs or options:
            args, kwargs, options = self._merge(args, kwargs, options)
        else:
            args, kwargs, options = self.args, self.kwargs, self.options
        # pylint: disable=too-many-function-args
        #   Borks on this, as it's a property
        return _apply(args, kwargs, **options)

    def _merge(self, args=(), kwargs={}, options={}, force=False):
        if self.immutable and not force:
            return (self.args, self.kwargs,
                    dict(self.options, **options) if options else self.options)
        return (tuple(args) + tuple(self.args) if args else self.args,
                dict(self.kwargs, **kwargs) if kwargs else self.kwargs,
                dict(self.options, **options) if options else self.options)

    def clone(self, args=(), kwargs={}, **opts):
        """Create a copy of this signature.

        Arguments:
            args (Tuple): Partial args to be prepended to the existing args.
            kwargs (Dict): Partial kwargs to be merged with existing kwargs.
            options (Dict): Partial options to be merged with
                existing options.
        """
        # need to deepcopy options so origins links etc. is not modified.
        if args or kwargs or opts:
            args, kwargs, opts = self._merge(args, kwargs, opts)
        else:
            args, kwargs, opts = self.args, self.kwargs, self.options
        s = Signature.from_dict({'task': self.task, 'args': tuple(args),
                                 'kwargs': kwargs, 'options': deepcopy(opts),
                                 'subtask_type': self.subtask_type,
                                 'chord_size': self.chord_size,
                                 'immutable': self.immutable}, app=self._app)
        s._type = self._type
        return s
    partial = clone

    def freeze(self, _id=None, group_id=None, chord=None,
               root_id=None, parent_id=None):
        """Finalize the signature by adding a concrete task id.

        The task won't be called and you shouldn't call the signature
        twice after freezing it as that'll result in two task messages
        using the same task id.

        Returns:
            ~@AsyncResult: promise of future evaluation.
        """
        # pylint: disable=redefined-outer-name
        #   XXX chord is also a class in outer scope.
        opts = self.options
        try:
            tid = opts['task_id']
        except KeyError:
            tid = opts['task_id'] = _id or uuid()
        if root_id:
            opts['root_id'] = root_id
        if parent_id:
            opts['parent_id'] = parent_id
        if 'reply_to' not in opts:
            opts['reply_to'] = self.app.oid
        if group_id:
            opts['group_id'] = group_id
        if chord:
            opts['chord'] = chord
        # pylint: disable=too-many-function-args
        #   Borks on this, as it's a property.
        return self.AsyncResult(tid)
    _freeze = freeze

    def replace(self, args=None, kwargs=None, options=None):
        """Replace the args, kwargs or options set for this signature.

        These are only replaced if the argument for the section is
        not :const:`None`.
        """
        s = self.clone()
        if args is not None:
            s.args = args
        if kwargs is not None:
            s.kwargs = kwargs
        if options is not None:
            s.options = options
        return s

    def set(self, immutable=None, **options):
        """Set arbitrary execution options (same as ``.options.update(…)``).

        Returns:
            Signature: This is a chaining method call
                (i.e., it will return ``self``).
        """
        if immutable is not None:
            self.set_immutable(immutable)
        self.options.update(options)
        return self

    def set_immutable(self, immutable):
        self.immutable = immutable

    def _with_list_option(self, key):
        items = self.options.setdefault(key, [])
        if not isinstance(items, MutableSequence):
            items = self.options[key] = [items]
        return items

    def append_to_list_option(self, key, value):
        items = self._with_list_option(key)
        if value not in items:
            items.append(value)
        return value

    def extend_list_option(self, key, value):
        items = self._with_list_option(key)
        items.extend(maybe_list(value))

    def link(self, callback):
        """Add callback task to be applied if this task succeeds.

        Returns:
            Signature: the argument passed, for chaining
                or use with :func:`~functools.reduce`.
        """
        return self.append_to_list_option('link', callback)

    def link_error(self, errback):
        """Add callback task to be applied on error in task execution.

        Returns:
            Signature: the argument passed, for chaining
                or use with :func:`~functools.reduce`.
        """
        return self.append_to_list_option('link_error', errback)

    def on_error(self, errback):
        """Version of :meth:`link_error` that supports chaining.

        on_error chains the original signature, not the errback so::

            >>> add.s(2, 2).on_error(errback.s()).delay()

        calls the ``add`` task, not the ``errback`` task, but the
        reverse is true for :meth:`link_error`.
        """
        self.link_error(errback)
        return self

    def flatten_links(self):
        """Return a recursive list of dependencies.

        "unchain" if you will, but with links intact.
        """
        return list(itertools.chain.from_iterable(itertools.chain(
            [[self]],
            (link.flatten_links()
                for link in maybe_list(self.options.get('link')) or [])
        )))

    def __or__(self, other):
        # These could be implemented in each individual class,
        # I'm sure, but for now we have this.
        if isinstance(other, chord) and len(other.tasks) == 1:
            # chord with one header -> header[0] | body
            other = other.tasks[0] | other.body

        if isinstance(self, group):
            if isinstance(other, group):
                # group() | group() -> single group
                return group(
                    itertools.chain(self.tasks, other.tasks), app=self.app)
            # group() | task -> chord
            if len(self.tasks) == 1:
                # group(ONE.s()) | other -> ONE.s() | other
                # Issue #3323
                return self.tasks[0] | other
            return chord(self, body=other, app=self._app)
        elif isinstance(other, group):
            # unroll group with one member
            other = maybe_unroll_group(other)
            if isinstance(self, _chain):
                # chain | group() -> chain
                sig = self.clone()
                sig.tasks.append(other)
                return sig
            # task | group() -> chain
            return _chain(self, other, app=self.app)

        if not isinstance(self, _chain) and isinstance(other, _chain):
            # task | chain -> chain
            return _chain(
                seq_concat_seq((self,), other.tasks), app=self._app)
        elif isinstance(other, _chain):
            # chain | chain -> chain
            sig = self.clone()
            if isinstance(sig.tasks, tuple):
                sig.tasks = list(sig.tasks)
            sig.tasks.extend(other.tasks)
            return sig
        elif isinstance(self, chord):
            # chord(ONE, body) | other -> ONE | body | other
            # chord with one header task is unecessary.
            if len(self.tasks) == 1:
                return self.tasks[0] | self.body | other
            # chord | task ->  attach to body
            sig = self.clone()
            sig.body = sig.body | other
            return sig
        elif isinstance(other, Signature):
            if isinstance(self, _chain):
                if isinstance(self.tasks[-1], group):
                    # CHAIN [last item is group] | TASK -> chord
                    sig = self.clone()
                    sig.tasks[-1] = chord(
                        sig.tasks[-1], other, app=self._app)
                    return sig
                elif isinstance(self.tasks[-1], chord):
                    # CHAIN [last item is chord] -> chain with chord body.
                    sig = self.clone()
                    sig.tasks[-1].body = sig.tasks[-1].body | other
                    return sig
                else:
                    # chain | task -> chain
                    return _chain(
                        seq_concat_item(self.tasks, other), app=self._app)
            # task | task -> chain
            return _chain(self, other, app=self._app)
        return NotImplemented

    def election(self):
        type = self.type
        app = type.app
        tid = self.options.get('task_id') or uuid()

        with app.producer_or_acquire(None) as P:
            props = type.backend.on_task_call(P, tid)
            app.control.election(tid, 'task', self.clone(task_id=tid, **props),
                                 connection=P.connection)
            return type.AsyncResult(tid)

    def reprcall(self, *args, **kwargs):
        args, kwargs, _ = self._merge(args, kwargs, {}, force=True)
        return reprcall(self['task'], args, kwargs)

    def __deepcopy__(self, memo):
        memo[id(self)] = self
        return dict(self)

    def __invert__(self):
        return self.apply_async().get()

    def __reduce__(self):
        # for serialization, the task type is lazily loaded,
        # and not stored in the dict itself.
        return signature, (dict(self),)

    def __json__(self):
        return dict(self)

    def __repr__(self):
        return self.reprcall()

    @property
    def name(self):
        # for duck typing compatibility with Task.name
        return self.task

    @cached_property
    def type(self):
        return self._type or self.app.tasks[self['task']]

    @cached_property
    def app(self):
        return self._app or current_app

    @cached_property
    def AsyncResult(self):
        try:
            return self.type.AsyncResult
        except KeyError:  # task not registered
            return self.app.AsyncResult

    @cached_property
    def _apply_async(self):
        try:
            return self.type.apply_async
        except KeyError:
            return _partial(self.app.send_task, self['task'])
    id = getitem_property('options.task_id', 'Task UUID')
    parent_id = getitem_property('options.parent_id', 'Task parent UUID.')
    root_id = getitem_property('options.root_id', 'Task root UUID.')
    task = getitem_property('task', 'Name of task.')
    args = getitem_property('args', 'Positional arguments to task.')
    kwargs = getitem_property('kwargs', 'Keyword arguments to task.')
    options = getitem_property('options', 'Task execution options.')
    subtask_type = getitem_property('subtask_type', 'Type of signature')
    chord_size = getitem_property(
        'chord_size', 'Size of chord (if applicable)')
    immutable = getitem_property(
        'immutable', 'Flag set if no longer accepts new arguments')


@Signature.register_type(name='chain')
class _chain(Signature):
    tasks = getitem_property('kwargs.tasks', 'Tasks in chain.')

    @classmethod
    def from_dict(cls, d, app=None):
        tasks = d['kwargs']['tasks']
        if tasks:
            if isinstance(tasks, tuple):  # aaaargh
                tasks = d['kwargs']['tasks'] = list(tasks)
            # First task must be signature object to get app
            tasks[0] = maybe_signature(tasks[0], app=app)
        return _upgrade(d, _chain(tasks, app=app, **d['options']))

    def __init__(self, *tasks, **options):
        tasks = (regen(tasks[0]) if len(tasks) == 1 and is_list(tasks[0])
                 else tasks)
        Signature.__init__(
            self, 'celery.chain', (), {'tasks': tasks}, **options
        )
        self._use_link = options.pop('use_link', None)
        self.subtask_type = 'chain'
        self._frozen = None

    def __call__(self, *args, **kwargs):
        if self.tasks:
            return self.apply_async(args, kwargs)

    def clone(self, *args, **kwargs):
        to_signature = maybe_signature
        s = Signature.clone(self, *args, **kwargs)
        s.kwargs['tasks'] = [
            to_signature(sig, app=self._app, clone=True)
            for sig in s.kwargs['tasks']
        ]
        return s

    def apply_async(self, args=(), kwargs={}, **options):
        # python is best at unpacking kwargs, so .run is here to do that.
        app = self.app
        if app.conf.task_always_eager:
            return self.apply(args, kwargs, **options)
        return self.run(args, kwargs, app=app, **(
            dict(self.options, **options) if options else self.options))

    def run(self, args=(), kwargs={}, group_id=None, chord=None,
            task_id=None, link=None, link_error=None,
            producer=None, root_id=None, parent_id=None, app=None, **options):
        # pylint: disable=redefined-outer-name
        #   XXX chord is also a class in outer scope.
        app = app or self.app
        use_link = self._use_link
        if use_link is None and app.conf.task_protocol == 1:
            use_link = True
        args = (tuple(args) + tuple(self.args)
                if args and not self.immutable else self.args)

        if self._frozen:
            tasks, results = self._frozen
        else:
            tasks, results = self.prepare_steps(
                args, self.tasks, root_id, parent_id, link_error, app,
                task_id, group_id, chord,
            )

        if results:
            if link:
                tasks[0].extend_list_option('link', link)
            first_task = tasks.pop()
            # chain option may already be set, resulting in
            # "multiple values for keyword argument 'chain'" error.
            # Issue #3379.
            options['chain'] = tasks if not use_link else None
            first_task.apply_async(**options)
            return results[0]

    def freeze(self, _id=None, group_id=None, chord=None,
               root_id=None, parent_id=None):
        # pylint: disable=redefined-outer-name
        #   XXX chord is also a class in outer scope.
        _, results = self._frozen = self.prepare_steps(
            self.args, self.tasks, root_id, parent_id, None,
            self.app, _id, group_id, chord, clone=False,
        )
        return results[0]

    def prepare_steps(self, args, tasks,
                      root_id=None, parent_id=None, link_error=None, app=None,
                      last_task_id=None, group_id=None, chord_body=None,
                      clone=True, from_dict=Signature.from_dict):
        app = app or self.app
        # use chain message field for protocol 2 and later.
        # this avoids pickle blowing the stack on the recursion
        # required by linking task together in a tree structure.
        # (why is pickle using recursion? or better yet why cannot python
        #  do tail call optimization making recursion actually useful?)
        use_link = self._use_link
        if use_link is None and app.conf.task_protocol == 1:
            use_link = True
        steps = deque(tasks)

        steps_pop = steps.pop
        steps_extend = steps.extend

        prev_task = None
        prev_res = None
        tasks, results = [], []
        i = 0
        # NOTE: We are doing this in reverse order.
        # The result is a list of tasks in reverse order, that is
        # passed as the ``chain`` message field.
        # As it's reversed the worker can just do ``chain.pop()`` to
        # get the next task in the chain.
        while steps:
            task = steps_pop()
            is_first_task, is_last_task = not steps, not i

            if not isinstance(task, abstract.CallableSignature):
                task = from_dict(task, app=app)
            if isinstance(task, group):
                task = maybe_unroll_group(task)

            # first task gets partial args from chain
            if clone:
                task = task.clone(args) if is_first_task else task.clone()
            elif is_first_task:
                task.args = tuple(args) + tuple(task.args)

            if isinstance(task, _chain):
                # splice the chain
                steps_extend(task.tasks)
                continue

            if isinstance(task, group) and prev_task:
                # automatically upgrade group(...) | s to chord(group, s)
                # for chords we freeze by pretending it's a normal
                # signature instead of a group.
                tasks.pop()
                results.pop()
                task = chord(
                    task, body=prev_task,
                    task_id=prev_res.id, root_id=root_id, app=app,
                )

            if is_last_task:
                # chain(task_id=id) means task id is set for the last task
                # in the chain.  If the chord is part of a chord/group
                # then that chord/group must synchronize based on the
                # last task in the chain, so we only set the group_id and
                # chord callback for the last task.
                res = task.freeze(
                    last_task_id,
                    root_id=root_id, group_id=group_id, chord=chord_body,
                )
            else:
                res = task.freeze(root_id=root_id)

            i += 1

            if prev_task:
                if use_link:
                    # link previous task to this task.
                    task.link(prev_task)

                if prev_res and not prev_res.parent:
                    prev_res.parent = res

            if link_error:
                for errback in maybe_list(link_error):
                    task.link_error(errback)

            tasks.append(task)
            results.append(res)

            prev_task, prev_res = task, res
            if isinstance(task, chord):
                app.backend.ensure_chords_allowed()
                # If the task is a chord, and the body is a chain
                # the chain has already been prepared, and res is
                # set to the last task in the callback chain.

                # We need to change that so that it points to the
                # group result object.
                node = res
                while node.parent:
                    node = node.parent
                prev_res = node
        return tasks, results

    def apply(self, args=(), kwargs={}, **options):
        last, fargs = None, args
        for task in self.tasks:
            res = task.clone(fargs).apply(
                last and (last.get(),), **dict(self.options, **options))
            res.parent, last, fargs = last, res, None
        return last

    @property
    def app(self):
        app = self._app
        if app is None:
            try:
                app = self.tasks[0]._app
            except LookupError:
                pass
        return app or current_app

    def __repr__(self):
        if not self.tasks:
            return '<{0}@{1:#x}: empty>'.format(
                type(self).__name__, id(self))
        return remove_repeating_from_task(
            self.tasks[0]['task'],
            ' | '.join(repr(t) for t in self.tasks))


class chain(_chain):
    """Chain tasks together.

    Each tasks follows one another,
    by being applied as a callback of the previous task.

    Note:
        If called with only one argument, then that argument must
        be an iterable of tasks to chain: this allows us
        to use generator expressions.

    Example:
        This is effectively :math:`((2 + 2) + 4)`:

        .. code-block:: pycon

            >>> res = chain(add.s(2, 2), add.s(4))()
            >>> res.get()
            8

        Calling a chain will return the result of the last task in the chain.
        You can get to the other tasks by following the ``result.parent``'s:

        .. code-block:: pycon

            >>> res.parent.get()
            4

        Using a generator expression:

        .. code-block:: pycon

            >>> lazy_chain = chain(add.s(i) for i in range(10))
            >>> res = lazy_chain(3)

    Arguments:
        *tasks (Signature): List of task signatures to chain.
            If only one argument is passed and that argument is
            an iterable, then that'll be used as the list of signatures
            to chain instead.  This means that you can use a generator
            expression.

    Returns:
        ~celery.chain: A lazy signature that can be called to apply the first
            task in the chain.  When that task succeeed the next task in the
            chain is applied, and so on.
    """

    # could be function, but must be able to reference as :class:`chain`.
    def __new__(cls, *tasks, **kwargs):
        # This forces `chain(X, Y, Z)` to work the same way as `X | Y | Z`
        if not kwargs and tasks:
            if len(tasks) == 1 and is_list(tasks[0]):
                # ensure chain(generator_expression) works.
                tasks = tasks[0]
            return reduce(operator.or_, tasks)
        return super(chain, cls).__new__(cls, *tasks, **kwargs)


class _basemap(Signature):
    _task_name = None
    _unpack_args = itemgetter('task', 'it')

    @classmethod
    def from_dict(cls, d, app=None):
        return _upgrade(
            d, cls(*cls._unpack_args(d['kwargs']), app=app, **d['options']),
        )

    def __init__(self, task, it, **options):
        Signature.__init__(
            self, self._task_name, (),
            {'task': task, 'it': regen(it)}, immutable=True, **options
        )

    def apply_async(self, args=(), kwargs={}, **opts):
        # need to evaluate generators
        task, it = self._unpack_args(self.kwargs)
        return self.type.apply_async(
            (), {'task': task, 'it': list(it)},
            route_name=task_name_from(self.kwargs.get('task')), **opts
        )


@Signature.register_type()
class xmap(_basemap):
    """Map operation for tasks.

    Note:
        Tasks executed sequentially in process, this is not a
        parallel operation like :class:`group`.
    """

    _task_name = 'celery.map'

    def __repr__(self):
        task, it = self._unpack_args(self.kwargs)
        return '[{0}(x) for x in {1}]'.format(
            task.task, truncate(repr(it), 100))


@Signature.register_type()
class xstarmap(_basemap):
    """Map operation for tasks, using star arguments."""

    _task_name = 'celery.starmap'

    def __repr__(self):
        task, it = self._unpack_args(self.kwargs)
        return '[{0}(*x) for x in {1}]'.format(
            task.task, truncate(repr(it), 100))


@Signature.register_type()
class chunks(Signature):
    """Partition of tasks in n chunks."""

    _unpack_args = itemgetter('task', 'it', 'n')

    @classmethod
    def from_dict(cls, d, app=None):
        return _upgrade(
            d, chunks(*cls._unpack_args(
                d['kwargs']), app=app, **d['options']),
        )

    def __init__(self, task, it, n, **options):
        Signature.__init__(
            self, 'celery.chunks', (),
            {'task': task, 'it': regen(it), 'n': n},
            immutable=True, **options
        )

    def __call__(self, **options):
        return self.apply_async(**options)

    def apply_async(self, args=(), kwargs={}, **opts):
        return self.group().apply_async(
            args, kwargs,
            route_name=task_name_from(self.kwargs.get('task')), **opts
        )

    def group(self):
        # need to evaluate generators
        task, it, n = self._unpack_args(self.kwargs)
        return group((xstarmap(task, part, app=self._app)
                      for part in _chunks(iter(it), n)),
                     app=self._app)

    @classmethod
    def apply_chunks(cls, task, it, n, app=None):
        return cls(task, it, n, app=app)()


def _maybe_group(tasks, app):
    if isinstance(tasks, dict):
        tasks = signature(tasks, app=app)

    if isinstance(tasks, (group, _chain)):
        tasks = tasks.tasks
    elif isinstance(tasks, abstract.CallableSignature):
        tasks = [tasks]
    else:
        tasks = [signature(t, app=app) for t in tasks]
    return tasks


@Signature.register_type()
class group(Signature):
    """Creates a group of tasks to be executed in parallel.

    A group is lazy so you must call it to take action and evaluate
    the group.

    Note:
        If only one argument is passed, and that argument is an iterable
        then that'll be used as the list of tasks instead: this
        allows us to use ``group`` with generator expressions.

    Example:
        >>> lazy_group = group([add.s(2, 2), add.s(4, 4)])
        >>> promise = lazy_group()  # <-- evaluate: returns lazy result.
        >>> promise.get()  # <-- will wait for the task to return
        [4, 8]

    Arguments:
        *tasks (Signature): A list of signatures that this group will call.
            If there's only one argument, and that argument is an iterable,
            then that'll define the list of signatures instead.
        **options (Any): Execution options applied to all tasks
            in the group.

    Returns:
        ~celery.group: signature that when called will then call all of the
            tasks in the group (and return a :class:`GroupResult` instance
            that can be used to inspect the state of the group).
    """

    tasks = getitem_property('kwargs.tasks', 'Tasks in group.')

    @classmethod
    def from_dict(cls, d, app=None):
        return _upgrade(
            d, group(d['kwargs']['tasks'], app=app, **d['options']),
        )

    def __init__(self, *tasks, **options):
        if len(tasks) == 1:
            tasks = tasks[0]
            if isinstance(tasks, group):
                tasks = tasks.tasks
            if not isinstance(tasks, _regen):
                tasks = regen(tasks)
        Signature.__init__(
            self, 'celery.group', (), {'tasks': tasks}, **options
        )
        self.subtask_type = 'group'

    def __call__(self, *partial_args, **options):
        return self.apply_async(partial_args, **options)

    def skew(self, start=1.0, stop=None, step=1.0):
        it = fxrange(start, stop, step, repeatlast=True)
        for task in self.tasks:
            task.set(countdown=next(it))
        return self

    def apply_async(self, args=(), kwargs=None, add_to_parent=True,
                    producer=None, link=None, link_error=None, **options):
        if link is not None:
            raise TypeError('Cannot add link to group: use a chord')
        if link_error is not None:
            raise TypeError(
                'Cannot add link to group: do that on individual tasks')
        app = self.app
        if app.conf.task_always_eager:
            return self.apply(args, kwargs, **options)
        if not self.tasks:
            return self.freeze()

        options, group_id, root_id = self._freeze_gid(options)
        tasks = self._prepared(self.tasks, [], group_id, root_id, app)
        p = barrier()
        results = list(self._apply_tasks(tasks, producer, app, p,
                                         args=args, kwargs=kwargs, **options))
        result = self.app.GroupResult(group_id, results, ready_barrier=p)
        p.finalize()

        # - Special case of group(A.s() | group(B.s(), C.s()))
        # That is, group with single item that's a chain but the
        # last task in that chain is a group.
        #
        # We cannot actually support arbitrary GroupResults in chains,
        # but this special case we can.
        if len(result) == 1 and isinstance(result[0], GroupResult):
            result = result[0]

        parent_task = app.current_worker_task
        if add_to_parent and parent_task:
            parent_task.add_trail(result)
        return result

    def apply(self, args=(), kwargs={}, **options):
        app = self.app
        if not self.tasks:
            return self.freeze()  # empty group returns GroupResult
        options, group_id, root_id = self._freeze_gid(options)
        tasks = self._prepared(self.tasks, [], group_id, root_id, app)
        return app.GroupResult(group_id, [
            sig.apply(args=args, kwargs=kwargs, **options) for sig, _ in tasks
        ])

    def set_immutable(self, immutable):
        for task in self.tasks:
            task.set_immutable(immutable)

    def link(self, sig):
        # Simply link to first task
        sig = sig.clone().set(immutable=True)
        return self.tasks[0].link(sig)

    def link_error(self, sig):
        sig = sig.clone().set(immutable=True)
        return self.tasks[0].link_error(sig)

    def _prepared(self, tasks, partial_args, group_id, root_id, app,
                  CallableSignature=abstract.CallableSignature,
                  from_dict=Signature.from_dict,
                  isinstance=isinstance, tuple=tuple):
        for task in tasks:
            if isinstance(task, CallableSignature):
                # local sigs are always of type Signature, and we
                # clone them to make sure we don't modify the originals.
                task = task.clone()
            else:
                # serialized sigs must be converted to Signature.
                task = from_dict(task, app=app)
            if isinstance(task, group):
                # needs yield_from :(
                unroll = task._prepared(
                    task.tasks, partial_args, group_id, root_id, app,
                )
                for taskN, resN in unroll:
                    yield taskN, resN
            else:
                if partial_args and not task.immutable:
                    task.args = tuple(partial_args) + tuple(task.args)
                yield task, task.freeze(group_id=group_id, root_id=root_id)

    def _apply_tasks(self, tasks, producer=None, app=None, p=None,
                     add_to_parent=None, chord=None,
                     args=None, kwargs=None, **options):
        # pylint: disable=redefined-outer-name
        #   XXX chord is also a class in outer scope.
        app = app or self.app
        with app.producer_or_acquire(producer) as producer:
            for sig, res in tasks:
                sig.apply_async(producer=producer, add_to_parent=False,
                                chord=sig.options.get('chord') or chord,
                                args=args, kwargs=kwargs,
                                **options)

                # adding callback to result, such that it will gradually
                # fulfill the barrier.
                #
                # Using barrier.add would use result.then, but we need
                # to add the weak argument here to only create a weak
                # reference to the object.
                if p and not p.cancelled and not p.ready:
                    p.size += 1
                    res.then(p, weak=True)
                yield res  # <-- r.parent, etc set in the frozen result.

    def _freeze_gid(self, options):
        # remove task_id and use that as the group_id,
        # if we don't remove it then every task will have the same id...
        options = dict(self.options, **options)
        options['group_id'] = group_id = (
            options.pop('task_id', uuid()))
        return options, group_id, options.get('root_id')

    def freeze(self, _id=None, group_id=None, chord=None,
               root_id=None, parent_id=None):
        # pylint: disable=redefined-outer-name
        #   XXX chord is also a class in outer scope.
        opts = self.options
        try:
            gid = opts['task_id']
        except KeyError:
            gid = opts['task_id'] = uuid()
        if group_id:
            opts['group_id'] = group_id
        if chord:
            opts['chord'] = chord
        root_id = opts.setdefault('root_id', root_id)
        parent_id = opts.setdefault('parent_id', parent_id)
        new_tasks = []
        # Need to unroll subgroups early so that chord gets the
        # right result instance for chord_unlock etc.
        results = list(self._freeze_unroll(
            new_tasks, group_id, chord, root_id, parent_id,
        ))
        if isinstance(self.tasks, MutableSequence):
            self.tasks[:] = new_tasks
        else:
            self.tasks = new_tasks
        return self.app.GroupResult(gid, results)
    _freeze = freeze

    def _freeze_unroll(self, new_tasks, group_id, chord, root_id, parent_id):
        # pylint: disable=redefined-outer-name
        #   XXX chord is also a class in outer scope.
        stack = deque(self.tasks)
        while stack:
            task = maybe_signature(stack.popleft(), app=self._app).clone()
            if isinstance(task, group):
                stack.extendleft(task.tasks)
            else:
                new_tasks.append(task)
                yield task.freeze(group_id=group_id,
                                  chord=chord, root_id=root_id,
                                  parent_id=parent_id)

    def __repr__(self):
        if self.tasks:
            return remove_repeating_from_task(
                self.tasks[0]['task'],
                'group({0.tasks!r})'.format(self))
        return 'group(<empty>)'

    def __len__(self):
        return len(self.tasks)

    @property
    def app(self):
        app = self._app
        if app is None:
            try:
                app = self.tasks[0].app
            except LookupError:
                pass
        return app if app is not None else current_app


@Signature.register_type()
class chord(Signature):
    r"""Barrier synchronization primitive.

    A chord consists of a header and a body.

    The header is a group of tasks that must complete before the callback is
    called.  A chord is essentially a callback for a group of tasks.

    The body is applied with the return values of all the header
    tasks as a list.

    Example:

        The chord:

        .. code-block:: pycon

            >>> res = chord([add.s(2, 2), add.s(4, 4)])(sum_task.s())

        is effectively :math:`\Sigma ((2 + 2) + (4 + 4))`:

        .. code-block:: pycon

            >>> res.get()
            12
    """

    @classmethod
    def from_dict(cls, d, app=None):
        args, d['kwargs'] = cls._unpack_args(**d['kwargs'])
        return _upgrade(d, cls(*args, app=app, **d))

    @staticmethod
    def _unpack_args(header=None, body=None, **kwargs):
        # Python signatures are better at extracting keys from dicts
        # than manually popping things off.
        return (header, body), kwargs

    def __init__(self, header, body=None, task='celery.chord',
                 args=(), kwargs={}, app=None, **options):
        Signature.__init__(
            self, task, args,
            dict(kwargs=kwargs, header=_maybe_group(header, app),
                 body=maybe_signature(body, app=app)), app=app, **options
        )
        self.subtask_type = 'chord'

    def __call__(self, body=None, **options):
        return self.apply_async((), {'body': body} if body else {}, **options)

    def freeze(self, _id=None, group_id=None, chord=None,
               root_id=None, parent_id=None):
        # pylint: disable=redefined-outer-name
        #   XXX chord is also a class in outer scope.
        if not isinstance(self.tasks, group):
            self.tasks = group(self.tasks, app=self.app)
        header_result = self.tasks.freeze(
            parent_id=parent_id, root_id=root_id, chord=self.body)
        bodyres = self.body.freeze(_id, root_id=root_id)
        # we need to link the body result back to the group result,
        # but the body may actually be a chain,
        # so find the first result without a parent
        node = bodyres
        seen = set()
        while node:
            if node.id in seen:
                raise RuntimeError('Recursive result parents')
            seen.add(node.id)
            if node.parent is None:
                node.parent = header_result
                break
            node = node.parent
        self.id = self.tasks.id
        return bodyres

    def apply_async(self, args=(), kwargs={}, task_id=None,
                    producer=None, connection=None,
                    router=None, result_cls=None, **options):
        kwargs = kwargs or {}
        args = (tuple(args) + tuple(self.args)
                if args and not self.immutable else self.args)
        body = kwargs.pop('body', None) or self.kwargs['body']
        kwargs = dict(self.kwargs['kwargs'], **kwargs)
        body = body.clone(**options)
        app = self._get_app(body)
        tasks = (self.tasks.clone() if isinstance(self.tasks, group)
                 else group(self.tasks, app=app))
        if app.conf.task_always_eager:
            return self.apply(args, kwargs,
                              body=body, task_id=task_id, **options)
        if len(self.tasks) == 1:
            # chord([A], B) can be optimized as A | B
            # - Issue #3323
            return (self.tasks[0] | body).set(task_id=task_id).apply_async(
                args, kwargs, **options)
        # chord([A, B, ...], C)
        return self.run(tasks, body, args, task_id=task_id, **options)

    def apply(self, args=(), kwargs={}, propagate=True, body=None, **options):
        body = self.body if body is None else body
        tasks = (self.tasks.clone() if isinstance(self.tasks, group)
                 else group(self.tasks, app=self.app))
        return body.apply(
            args=(tasks.apply(args, kwargs).get(propagate=propagate),),
        )

    def _traverse_tasks(self, tasks, value=None):
        stack = deque(list(tasks))
        while stack:
            task = stack.popleft()
            if isinstance(task, group):
                stack.extend(task.tasks)
            else:
                yield task if value is None else value

    def __length_hint__(self):
        return sum(self._traverse_tasks(self.tasks, 1))

    def run(self, header, body, partial_args, app=None, interval=None,
            countdown=1, max_retries=None, eager=False,
            task_id=None, **options):
        app = app or self._get_app(body)
        group_id = header.options.get('task_id') or uuid()
        root_id = body.options.get('root_id')
        body.chord_size = self.__length_hint__()
        options = dict(self.options, **options) if options else self.options
        if options:
            options.pop('task_id', None)
            body.options.update(options)

        results = header.freeze(
            group_id=group_id, chord=body, root_id=root_id).results
        bodyres = body.freeze(task_id, root_id=root_id)

        parent = app.backend.apply_chord(
            header, partial_args, group_id, body,
            interval=interval, countdown=countdown,
            options=options, max_retries=max_retries,
            result=results)
        bodyres.parent = parent
        return bodyres

    def clone(self, *args, **kwargs):
        s = Signature.clone(self, *args, **kwargs)
        # need to make copy of body
        try:
            s.kwargs['body'] = maybe_signature(s.kwargs['body'], clone=True)
        except (AttributeError, KeyError):
            pass
        return s

    def link(self, callback):
        self.body.link(callback)
        return callback

    def link_error(self, errback):
        self.body.link_error(errback)
        return errback

    def set_immutable(self, immutable):
        # changes mutability of header only, not callback.
        for task in self.tasks:
            task.set_immutable(immutable)

    def __repr__(self):
        if self.body:
            if isinstance(self.body, _chain):
                return remove_repeating_from_task(
                    self.body.tasks[0]['task'],
                    '%({0} | {1!r})'.format(
                        self.body.tasks[0].reprcall(self.tasks),
                        chain(self.body.tasks[1:], app=self._app),
                    ),
                )
            return '%' + remove_repeating_from_task(
                self.body['task'], self.body.reprcall(self.tasks))
        return '<chord without body: {0.tasks!r}>'.format(self)

    @cached_property
    def app(self):
        return self._get_app(self.body)

    def _get_app(self, body=None):
        app = self._app
        if app is None:
            try:
                tasks = self.tasks.tasks  # is a group
            except AttributeError:
                tasks = self.tasks
            app = tasks[0]._app
            if app is None and body is not None:
                app = body._app
        return app if app is not None else current_app

    tasks = getitem_property('kwargs.header', 'Tasks in chord header.')
    body = getitem_property('kwargs.body', 'Body task of chord.')


def signature(varies, *args, **kwargs):
    """Create new signature.

    - if the first argument is a signature already then it's cloned.
    - if the first argument is a dict, then a Signature version is returned.

    Returns:
        Signature: The resulting signature.
    """
    app = kwargs.get('app')
    if isinstance(varies, dict):
        if isinstance(varies, abstract.CallableSignature):
            return varies.clone()
        return Signature.from_dict(varies, app=app)
    return Signature(varies, *args, **kwargs)
<<<<<<< HEAD
=======
subtask = signature  # noqa: E305 XXX compat
>>>>>>> b5b64945


def maybe_signature(d, app=None, clone=False):
    """Ensure obj is a signature, or None.

    Arguments:
        d (Optional[Union[abstract.CallableSignature, Mapping]]):
            Signature or dict-serialized signature.
        app (celery.Celery):
            App to bind signature to.
        clone (bool):
            If d' is already a signature, the signature
           will be cloned when this flag is enabled.

    Returns:
        Optional[abstract.CallableSignature]
    """
    if d is not None:
        if isinstance(d, abstract.CallableSignature):
            if clone:
                d = d.clone()
        elif isinstance(d, dict):
            d = signature(d)

        if app is not None:
            d._app = app
<<<<<<< HEAD
    return d
=======
    return d
maybe_subtask = maybe_signature  # noqa: E305 XXX compat
>>>>>>> b5b64945
<|MERGE_RESOLUTION|>--- conflicted
+++ resolved
@@ -1338,10 +1338,6 @@
             return varies.clone()
         return Signature.from_dict(varies, app=app)
     return Signature(varies, *args, **kwargs)
-<<<<<<< HEAD
-=======
-subtask = signature  # noqa: E305 XXX compat
->>>>>>> b5b64945
 
 
 def maybe_signature(d, app=None, clone=False):
@@ -1368,9 +1364,4 @@
 
         if app is not None:
             d._app = app
-<<<<<<< HEAD
-    return d
-=======
-    return d
-maybe_subtask = maybe_signature  # noqa: E305 XXX compat
->>>>>>> b5b64945
+    return d