Every contribution to Celery is as important to us,
as every coin in the money bin is to Scrooge McDuck.

The first commit to the Celery codebase was made on
Fri Apr 24 13:30:00 2009 +0200, and has since
then been improved by many contributors.

Everyone who have ever contributed to Celery should be in
this list, but in a recent policy change it has been decided
that everyone must add themselves here, and not be added
by others, so it's currently incomplete waiting for everyone
to add their names.

The full list of authors can be found in docs/AUTHORS.txt.

--

Contributor offers to license certain software (a “Contribution” or multiple
“Contributions”) to Celery, and Celery agrees to accept said Contributions,
under the terms of the BSD open source license.
Contributor understands and agrees that Celery shall have the irrevocable and perpetual right to make
and distribute copies of any Contribution, as well as to create and distribute collective works and
derivative works of any Contribution, under the BSD License.

Contributors
------------

Ask Solem, 2012/06/07
Sean O'Connor, 2012/06/07
Patrick Altman, 2012/06/07
Chris St. Pierre, 2012/06/07
Jeff Terrace, 2012/06/07
Mark Lavin, 2012/06/07
Jesper Noehr, 2012/06/07
Brad Jasper, 2012/06/07
Juan Catalano, 2012/06/07
Luke Zapart, 2012/06/07
Roger Hu, 2012/06/07
Honza Král, 2012/06/07
Aaron Elliot Ross, 2012/06/07
Alec Clowes, 2012/06/07
Daniel Watkins, 2012/06/07
Timo Sugliani, 2012/06/07
Yury V. Zaytsev, 2012/06/7
Marcin Kuźmiński, 2012/06/07
Norman Richards, 2012/06/07
Kevin Tran, 2012/06/07
David Arthur, 2012/06/07
Bryan Berg, 2012/06/07
Mikhail Korobov, 2012/06/07
Jerzy Kozera, 2012/06/07
Ben Firshman, 2012/06/07
Jannis Leidel, 2012/06/07
Chris Rose, 2012/06/07
Julien Poissonnier, 2012/06/07
Łukasz Oleś, 2012/06/07
David Strauss, 2012/06/07
Chris Streeter, 2012/06/07
Thomas Johansson, 2012/06/07
Ales Zoulek, 2012/06/07
Clay Gerrard, 2012/06/07
Matt Williamson, 2012/06/07
Travis Swicegood, 2012/06/07
Jeff Balogh, 2012/06/07
Harm Verhagen, 2012/06/07
Wes Winham, 2012/06/07
David Cramer, 2012/06/07
Steeve Morin, 2012/06/07
Mher Movsisyan, 2012/06/08
Chris Peplin, 2012/06/07
Florian Apolloner, 2012/06/07
Juarez Bochi, 2012/06/07
Christopher Angove, 2012/06/07
Jason Pellerin, 2012/06/07
Miguel Hernandez Martos, 2012/06/07
Neil Chintomby, 2012/06/07
Mauro Rocco, 2012/06/07
Ionut Turturica, 2012/06/07
Adriano Petrich, 2012/06/07
Michael Elsdörfer, 2012/06/07
Kornelijus Survila, 2012/06/07
Stefán Kjartansson, 2012/06/07
Keith Perkins, 2012/06/07
Flavio Percoco, 2012/06/07
Wes Turner, 2012/06/07
Vitaly Babiy, 2012/06/07
Tayfun Sen, 2012/06/08
Gert Van Gool, 2012/06/08
Akira Matsuzaki, 2012/06/08
Simon Josi, 2012/06/08
Sam Cooke, 2012/06/08
Frederic Junod, 2012/06/08
Roberto Gaiser, 2012/06/08
Piotr Sikora, 2012/06/08
Chris Adams, 2012/06/08
Branko Čibej, 2012/06/08
Vladimir Kryachko, 2012/06/08
Remy Noel 2012/06/08
Jude Nagurney, 2012/06/09
Jonatan Heyman, 2012/06/10
David Miller 2012/06/11
Matthew Morrison, 2012/06/11
Leo Dirac, 2012/06/11
Mark Thurman, 2012/06/11
Dimitrios Kouzis-Loukas, 2012/06/13
Steven Skoczen, 2012/06/17
Loren Abrams, 2012/06/19
Eran Rundstein, 2012/06/24
John Watson, 2012/06/27
Matt Long, 2012/07/04
David Markey, 2012/07/05
Jared Biel, 2012/07/05
Jed Smith, 2012/07/08
Łukasz Langa, 2012/07/10
Rinat Shigapov, 2012/07/20
Hynek Schlawack, 2012/07/23
Paul McMillan, 2012/07/26
Mitar, 2012/07/28
Adam DePue, 2012/08/22
Thomas Meson, 2012/08/28
Daniel Lundin, 2012/08/30
Alexey Zatelepin, 2012/09/18
Sundar Raman, 2012/09/24
<<<<<<< HEAD
Henri Colas, 2012/11/16
=======
Henri Colas, 2012/11/16
Thomas Grainger, 2012/11/29
>>>>>>> 111e0ae5
<|MERGE_RESOLUTION|>--- conflicted
+++ resolved
@@ -121,9 +121,5 @@
 Daniel Lundin, 2012/08/30
 Alexey Zatelepin, 2012/09/18
 Sundar Raman, 2012/09/24
-<<<<<<< HEAD
 Henri Colas, 2012/11/16
-=======
-Henri Colas, 2012/11/16
-Thomas Grainger, 2012/11/29
->>>>>>> 111e0ae5
+Thomas Grainger, 2012/11/29