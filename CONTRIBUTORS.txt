--- conflicted
+++ resolved
@@ -184,9 +184,5 @@
 Mark Parncutt, 2015/02/16
 Samuel Jaillet, 2015/03/24
 Ilya Georgievsky, 2015/03/31
-<<<<<<< HEAD
 Fatih Sucu, 2015/04/17
-James Pulec, 2015/04/19
-=======
-Fatih Sucu, 2015/04/17
->>>>>>> dad37c74
+James Pulec, 2015/04/19