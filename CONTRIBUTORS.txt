--- conflicted
+++ resolved
@@ -241,9 +241,7 @@
 Anthony Lukach, 2017/05/23
 Samuel Dion-Girardeau, 2017/05/29
 Aydin Sen, 2017/06/14
-<<<<<<< HEAD
 Vinod Chandru, 2017/07/11
-=======
 Preston Moore, 2017/06/18
 Nicolas Mota, 2017/08/10
 David Davis, 2017/08/11
@@ -255,5 +253,4 @@
 Andrew Wong, 2017/09/07
 Arpan Shah, 2017/09/12
 Tobias 'rixx' Kunze, 2017/08/20
-Mikhail Wolfson, 2017/12/11
->>>>>>> 63c74788
+Mikhail Wolfson, 2017/12/11