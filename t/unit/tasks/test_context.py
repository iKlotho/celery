# -*- coding: utf-8 -*-'
<<<<<<< HEAD
=======
from __future__ import absolute_import, unicode_literals
>>>>>>> 28eb9095
from celery.app.task import Context


# Retreive the values of all context attributes as a
# dictionary in an implementation-agnostic manner.
def get_context_as_dict(ctx, getter=getattr):
    defaults = {}
    for attr_name in dir(ctx):
        if attr_name.startswith('_'):
            continue   # Ignore pseudo-private attributes
        attr = getter(ctx, attr_name)
        if callable(attr):
            continue   # Ignore methods and other non-trivial types
        defaults[attr_name] = attr
    return defaults
default_context = get_context_as_dict(Context())


class test_Context:

    def test_default_context(self):
        # A bit of a tautological test, since it uses the same
        # initializer as the default_context constructor.
        defaults = dict(default_context, children=[])
        assert get_context_as_dict(Context()) == defaults

    def test_updated_context(self):
        expected = dict(default_context)
        changes = dict(id='unique id', args=['some', 1], wibble='wobble')
        ctx = Context()
        expected.update(changes)
        ctx.update(changes)
        assert get_context_as_dict(ctx) == expected
        assert get_context_as_dict(Context()) == default_context

    def test_modified_context(self):
        expected = dict(default_context)
        ctx = Context()
        expected['id'] = 'unique id'
        expected['args'] = ['some', 1]
        ctx.id = 'unique id'
        ctx.args = ['some', 1]
        assert get_context_as_dict(ctx) == expected
        assert get_context_as_dict(Context()) == default_context

    def test_cleared_context(self):
        changes = dict(id='unique id', args=['some', 1], wibble='wobble')
        ctx = Context()
        ctx.update(changes)
        ctx.clear()
        defaults = dict(default_context, children=[])
        assert get_context_as_dict(ctx) == defaults
        assert get_context_as_dict(Context()) == defaults

    def test_context_get(self):
        expected = dict(default_context)
        changes = dict(id='unique id', args=['some', 1], wibble='wobble')
        ctx = Context()
        expected.update(changes)
        ctx.update(changes)
        ctx_dict = get_context_as_dict(ctx, getter=Context.get)
        assert ctx_dict == expected
        assert get_context_as_dict(Context()) == default_context<|MERGE_RESOLUTION|>--- conflicted
+++ resolved
@@ -1,12 +1,8 @@
 # -*- coding: utf-8 -*-'
-<<<<<<< HEAD
-=======
-from __future__ import absolute_import, unicode_literals
->>>>>>> 28eb9095
 from celery.app.task import Context
 
 
-# Retreive the values of all context attributes as a
+# Retrieve the values of all context attributes as a
 # dictionary in an implementation-agnostic manner.
 def get_context_as_dict(ctx, getter=getattr):
     defaults = {}
